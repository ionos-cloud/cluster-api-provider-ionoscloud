---
apiVersion: apiextensions.k8s.io/v1
kind: CustomResourceDefinition
metadata:
  annotations:
    controller-gen.kubebuilder.io/version: v0.13.0
  name: ionoscloudmachines.infrastructure.cluster.x-k8s.io
spec:
  group: infrastructure.cluster.x-k8s.io
  names:
    kind: IonosCloudMachine
    listKind: IonosCloudMachineList
    plural: ionoscloudmachines
    singular: ionoscloudmachine
  scope: Namespaced
  versions:
  - name: v1alpha1
    schema:
      openAPIV3Schema:
        description: IonosCloudMachine is the Schema for the ionoscloudmachines API.
        properties:
          apiVersion:
            description: 'APIVersion defines the versioned schema of this representation
              of an object. Servers should convert recognized schemas to the latest
              internal value, and may reject unrecognized values. More info: https://git.k8s.io/community/contributors/devel/sig-architecture/api-conventions.md#resources'
            type: string
          kind:
            description: 'Kind is a string value representing the REST resource this
              object represents. Servers may infer this from the endpoint the client
              submits requests to. Cannot be updated. In CamelCase. More info: https://git.k8s.io/community/contributors/devel/sig-architecture/api-conventions.md#types-kinds'
            type: string
          metadata:
            type: object
          spec:
            description: IonosCloudMachineSpec defines the desired state of IonosCloudMachine.
            properties:
              cpuFamily:
                description: CPUFamily defines the CPU architecture, which will be
                  used for this enterprise server. The not all CPU architectures are
                  available in all datacenters.
                example: AMD_OPTERON
                type: string
              datacenterID:
                description: DatacenterID is the ID of the datacenter, where the machine
                  should be created.
                type: string
                x-kubernetes-validations:
                - message: DatacenterID is immutable
                  rule: self == oldSelf
              disk:
                description: Disk defines the boot volume of the machine.
                properties:
                  SSHKeys:
                    description: SSHKeys contains a set of public ssh keys which will
                      be added to the list of authorized keys.
                    items:
                      type: string
                    type: array
                    x-kubernetes-list-type: set
                  availabilityZone:
                    default: AUTO
                    description: AvailabilityZone is the availabilityZone where the
                      volume will be created.
                    type: string
                  diskType:
                    default: HDD
                    description: DiskType defines the type of the hard drive.
                    enum:
                    - HDD
                    - SSD
                    type: string
                  name:
                    description: Name is the name of the volume
                    type: string
                  sizeGB:
                    description: SizeGB defines the size of the volume in GB
                    minimum: 5
                    type: integer
                required:
                - sizeGB
                type: object
              memoryMiB:
                default: 1024
                description: MemoryMiB is the memory size for the enterprise server
                  in MB. Size must be specified in multiples of 256 MB with a minimum
                  of 1024 MB which is required as we are using hot-pluggable RAM by
                  default.
                format: int32
                minimum: 1024
                multipleOf: 256
                type: integer
              network:
                description: Network defines the network configuration for the enterprise
                  server.
                properties:
                  ips:
                    description: IPs is an optional set of IP addresses, which have
                      been reserved in the corresponding datacenter.
                    items:
                      type: string
                    type: array
                    x-kubernetes-list-type: set
                  useDhcp:
                    default: true
                    description: UseDHCP sets whether dhcp should be used or not.
                      NOTE(lubedacht) currently we do not support private clusters
                      therefore dhcp must be set to true.
                    type: boolean
                type: object
              numCores:
                default: 1
                description: Cores defines the total number of cores for the enterprise
                  server.
                format: int32
                minimum: 1
                type: integer
              providerId:
                description: ProviderID is the IONOS Cloud provider ID will be in
                  the format ionos://ee090ff2-1eef-48ec-a246-a51a33aa4f3a
                type: string
              serverID:
                description: ServerID is the unique identifier for a server in the
                  IONOS Cloud context. The value will be set, once the server was
                  created.
                type: string
            required:
            - cpuFamily
            - datacenterID
            type: object
          status:
            description: IonosCloudMachineStatus defines the observed state of IonosCloudMachine.
            properties:
              conditions:
                description: Conditions defines current service state of the IonosCloudMachine.
                items:
                  description: Condition defines an observation of a Cluster API resource
                    operational state.
                  properties:
                    lastTransitionTime:
                      description: Last time the condition transitioned from one status
                        to another. This should be when the underlying condition changed.
                        If that is not known, then using the time when the API field
                        changed is acceptable.
                      format: date-time
                      type: string
                    message:
                      description: A human readable message indicating details about
                        the transition. This field may be empty.
                      type: string
                    reason:
                      description: The reason for the condition's last transition
                        in CamelCase. The specific API may choose whether or not this
                        field is considered a guaranteed API. This field may not be
                        empty.
                      type: string
                    severity:
                      description: Severity provides an explicit classification of
                        Reason code, so the users or machines can immediately understand
                        the current situation and act accordingly. The Severity field
                        MUST be set only when Status=False.
                      type: string
                    status:
                      description: Status of the condition, one of True, False, Unknown.
                      type: string
                    type:
                      description: Type of condition in CamelCase or in foo.example.com/CamelCase.
                        Many .condition.type values are consistent across resources
                        like Available, but because arbitrary conditions can be useful
                        (see .node.status.conditions), the ability to deconflict is
                        important.
                      type: string
                  required:
                  - lastTransitionTime
                  - status
                  - type
                  type: object
                type: array
<<<<<<< HEAD
=======
              currentRequest:
                description: CurrentRequest shows the current provisioning request
                  for any cloud resource, that is being provisioned.
                properties:
                  failureMessage:
                    description: Message is the request message, which can also contain
                      error information.
                    type: string
                  method:
                    description: Method is the request method
                    type: string
                  requestPath:
                    description: RequestPath is the sub path for the request URL
                    type: string
                  state:
                    description: RequestStatus is the status of the request in the
                      queue.
                    enum:
                    - QUEUED
                    - RUNNING
                    - DONE
                    - FAILED
                    type: string
                required:
                - method
                - requestPath
                type: object
>>>>>>> ba970dd2
              failureMessage:
                description: "FailureMessage will be set in the event that there is
                  a terminal problem reconciling the Machine and will contain a more
                  verbose string suitable for logging and human consumption. \n This
                  field should not be set for transitive errors that a controller
                  faces that are expected to be fixed automatically over time (like
                  service outages), but instead indicate that something is fundamentally
                  wrong with the Machine's spec or the configuration of the controller,
                  and that manual intervention is required. Examples of terminal errors
                  would be invalid combinations of settings in the spec, values that
                  are unsupported by the controller, or the responsible controller
                  itself being critically misconfigured. \n Any transient errors that
                  occur during the reconciliation of IonosCloudMachines can be added
                  as events to the IonosCloudMachine object and/or logged in the controller's
                  output."
                type: string
              failureReason:
                description: "FailureReason will be set in the event that there is
                  a terminal problem reconciling the Machine and will contain a succinct
                  value suitable for machine interpretation. \n This field should
                  not be set for transitive errors that a controller faces that are
                  expected to be fixed automatically over time (like service outages),
                  but instead indicate that something is fundamentally wrong with
                  the Machine's spec or the configuration of the controller, and that
                  manual intervention is required. Examples of terminal errors would
                  be invalid combinations of settings in the spec, values that are
                  unsupported by the controller, or the responsible controller itself
                  being critically misconfigured. \n Any transient errors that occur
                  during the reconciliation of IonosCloudMachines can be added as
                  events to the IonosCloudMachine object and/or logged in the controller's
                  output."
                type: string
              ready:
                description: Ready indicates the machine has been provisioned and
                  is ready.
                type: boolean
            type: object
        type: object
    served: true
    storage: true
    subresources:
      status: {}<|MERGE_RESOLUTION|>--- conflicted
+++ resolved
@@ -175,8 +175,6 @@
                   - type
                   type: object
                 type: array
-<<<<<<< HEAD
-=======
               currentRequest:
                 description: CurrentRequest shows the current provisioning request
                   for any cloud resource, that is being provisioned.
@@ -204,7 +202,6 @@
                 - method
                 - requestPath
                 type: object
->>>>>>> ba970dd2
               failureMessage:
                 description: "FailureMessage will be set in the event that there is
                   a terminal problem reconciling the Machine and will contain a more
