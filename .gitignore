--- conflicted
+++ resolved
@@ -43,16 +43,11 @@
 # release
 out/
 
-<<<<<<< HEAD
 # e2e tests
 _artifacts/
 
-# testing stuff
-clusterctl-settings.json
-=======
 # crs
 templates/crs/cni/calico.yaml
 
 #testing stuff
-clusterctl-settings.json
->>>>>>> 692d9c68
+clusterctl-settings.json