
# Image URL to use all building/pushing image targets
IMG ?= controller:latest
# ENVTEST_K8S_VERSION refers to the version of kubebuilder assets to be downloaded by envtest binary.
ENVTEST_K8S_VERSION = 1.28.0

# Get the currently used golang install path (in GOPATH/bin, unless GOBIN is set)
ifeq (,$(shell go env GOBIN))
GOBIN=$(shell go env GOPATH)/bin
else
GOBIN=$(shell go env GOBIN)
endif

# CONTAINER_TOOL defines the container tool to be used for building images.
# Be aware that the target commands are only tested with Docker which is
# scaffolded by default. However, you might want to replace it to use other
# tools. (i.e. podman)
CONTAINER_TOOL ?= docker

# Setting SHELL to bash allows bash commands to be executed by recipes.
# Options are set to exit when a recipe line exits non-zero or a piped command fails.
SHELL = /usr/bin/env bash -o pipefail
.SHELLFLAGS = -ec

.PHONY: all
all: build

##@ General

# The help target prints out all targets with their descriptions organized
# beneath their categories. The categories are represented by '##@' and the
# target descriptions by '##'. The awk command is responsible for reading the
# entire set of makefiles included in this invocation, looking for lines of the
# file as xyz: ## something, and then pretty-format the target and help. Then,
# if there's a line with ##@ something, that gets pretty-printed as a category.
# More info on the usage of ANSI control characters for terminal formatting:
# https://en.wikipedia.org/wiki/ANSI_escape_code#SGR_parameters
# More info on the awk command:
# http://linuxcommand.org/lc3_adv_awk.php

.PHONY: help
help: ## Display this help.
	@awk 'BEGIN {FS = ":.*##"; printf "\nUsage:\n  make \033[36m<target>\033[0m\n"} /^[a-zA-Z_0-9-]+:.*?##/ { printf "  \033[36m%-15s\033[0m %s\n", $$1, $$2 } /^##@/ { printf "\n\033[1m%s\033[0m\n", substr($$0, 5) } ' $(MAKEFILE_LIST)

##@ Development

.PHONY: manifests
manifests: controller-gen ## Generate WebhookConfiguration, ClusterRole and CustomResourceDefinition objects.
	$(CONTROLLER_GEN) rbac:roleName=manager-role crd webhook paths="./..." output:crd:artifacts:config=config/crd/bases

.PHONY: generate
generate: controller-gen ## Generate code containing DeepCopy, DeepCopyInto, and DeepCopyObject method implementations.
	$(CONTROLLER_GEN) object:headerFile="hack/boilerplate.go.txt" paths="./..."

.PHONY: lint
lint: ## Run lint.
	go run -modfile ./tools/go.mod github.com/golangci/golangci-lint/cmd/golangci-lint run --timeout 5m -c .golangci.yml

.PHONY: lint-fix
<<<<<<< HEAD
lint-fix: ## Run lint.
	go run -modfile ./tools/go.mod github.com/golangci/golangci-lint/cmd/golangci-lint run --timeout 5m -c .golangci.yml --fix

.PHONY: fmt
fmt: ## Run go fmt against code.
	go fmt ./...
=======
lint-fix: ## Fix linter problems
	go run -modfile ./tools/go.mod github.com/golangci/golangci-lint/cmd/golangci-lint run --timeout 5m -c .golangci.yml --fix
>>>>>>> a42fe1e5

.PHONY: vet
vet: ## Run go vet against code.
	go vet ./...

.PHONY: test
test: mocks manifests generate lint-fix vet envtest ## Run tests.
	KUBEBUILDER_ASSETS="$(shell $(ENVTEST) use $(ENVTEST_K8S_VERSION) --bin-dir $(LOCALBIN) -p path)" go test ./... -coverprofile cover.out

##@ Build

.PHONY: build
build: manifests generate lint-fix vet ## Build manager binary.
	go build -o bin/manager cmd/main.go

.PHONY: run
run: manifests generate lint-fix vet ## Run a controller from your host.
	go run ./cmd/main.go

# If you wish to build the manager image targeting other platforms you can use the --platform flag.
# (i.e. docker build --platform linux/arm64). However, you must enable docker buildKit for it.
# More info: https://docs.docker.com/develop/develop-images/build_enhancements/
.PHONY: docker-build
docker-build: ## Build docker image with the manager.
	$(CONTAINER_TOOL) build -t ${IMG} .

.PHONY: docker-push
docker-push: ## Push docker image with the manager.
	$(CONTAINER_TOOL) push ${IMG}

# PLATFORMS defines the target platforms for the manager image be built to provide support to multiple
# architectures. (i.e. make docker-buildx IMG=myregistry/mypoperator:0.0.1). To use this option you need to:
# - be able to use docker buildx. More info: https://docs.docker.com/build/buildx/
# - have enabled BuildKit. More info: https://docs.docker.com/develop/develop-images/build_enhancements/
# - be able to push the image to your registry (i.e. if you do not set a valid value via IMG=<myregistry/image:<tag>> then the export will fail)
# To adequately provide solutions that are compatible with multiple platforms, you should consider using this option.
PLATFORMS ?= linux/arm64,linux/amd64,linux/s390x,linux/ppc64le
.PHONY: docker-buildx
docker-buildx: ## Build and push docker image for the manager for cross-platform support
	# copy existing Dockerfile and insert --platform=${BUILDPLATFORM} into Dockerfile.cross, and preserve the original Dockerfile
	sed -e '1 s/\(^FROM\)/FROM --platform=\$$\{BUILDPLATFORM\}/; t' -e ' 1,// s//FROM --platform=\$$\{BUILDPLATFORM\}/' Dockerfile > Dockerfile.cross
	- $(CONTAINER_TOOL) buildx create --name project-v3-builder
	$(CONTAINER_TOOL) buildx use project-v3-builder
	- $(CONTAINER_TOOL) buildx build --push --platform=$(PLATFORMS) --tag ${IMG} -f Dockerfile.cross .
	- $(CONTAINER_TOOL) buildx rm project-v3-builder
	rm Dockerfile.cross

##@ Deployment

ifndef ignore-not-found
  ignore-not-found = false
endif

.PHONY: install
install: manifests kustomize ## Install CRDs into the K8s cluster specified in ~/.kube/config.
	$(KUSTOMIZE) build config/crd | $(KUBECTL) apply -f -

.PHONY: uninstall
uninstall: manifests kustomize ## Uninstall CRDs from the K8s cluster specified in ~/.kube/config. Call with ignore-not-found=true to ignore resource not found errors during deletion.
	$(KUSTOMIZE) build config/crd | $(KUBECTL) delete --ignore-not-found=$(ignore-not-found) -f -

.PHONY: deploy
deploy: manifests kustomize ## Deploy controller to the K8s cluster specified in ~/.kube/config.
	cd config/manager && $(KUSTOMIZE) edit set image controller=${IMG}
	$(KUSTOMIZE) build config/default | $(KUBECTL) apply -f -

.PHONY: undeploy
undeploy: ## Undeploy controller from the K8s cluster specified in ~/.kube/config. Call with ignore-not-found=true to ignore resource not found errors during deletion.
	$(KUSTOMIZE) build config/default | $(KUBECTL) delete --ignore-not-found=$(ignore-not-found) -f -

##@ Build Dependencies

## Location to install dependencies to
LOCALBIN ?= $(shell pwd)/bin
$(LOCALBIN):
	mkdir -p $(LOCALBIN)

## Tool Binaries
KUBECTL ?= kubectl
KUSTOMIZE ?= $(LOCALBIN)/kustomize
CONTROLLER_GEN ?= $(LOCALBIN)/controller-gen
ENVTEST ?= $(LOCALBIN)/setup-envtest

## Tool Versions
KUSTOMIZE_VERSION ?= v5.1.1
CONTROLLER_TOOLS_VERSION ?= v0.13.0

.PHONY: kustomize
kustomize: $(KUSTOMIZE) ## Download kustomize locally if necessary. If wrong version is installed, it will be removed before downloading.
$(KUSTOMIZE): $(LOCALBIN)
	@if test -x $(LOCALBIN)/kustomize && ! $(LOCALBIN)/kustomize version | grep -q $(KUSTOMIZE_VERSION); then \
		echo "$(LOCALBIN)/kustomize version is not expected $(KUSTOMIZE_VERSION). Removing it before installing."; \
		rm -rf $(LOCALBIN)/kustomize; \
	fi
	test -s $(LOCALBIN)/kustomize || GOBIN=$(LOCALBIN) GO111MODULE=on go install sigs.k8s.io/kustomize/kustomize/v5@$(KUSTOMIZE_VERSION)

.PHONY: controller-gen
controller-gen: $(CONTROLLER_GEN) ## Download controller-gen locally if necessary. If wrong version is installed, it will be overwritten.
$(CONTROLLER_GEN): $(LOCALBIN)
	test -s $(LOCALBIN)/controller-gen && $(LOCALBIN)/controller-gen --version | grep -q $(CONTROLLER_TOOLS_VERSION) || \
	GOBIN=$(LOCALBIN) go install sigs.k8s.io/controller-tools/cmd/controller-gen@$(CONTROLLER_TOOLS_VERSION)

.PHONY: envtest
envtest: $(ENVTEST) ## Download envtest-setup locally if necessary.
$(ENVTEST): $(LOCALBIN)
	test -s $(LOCALBIN)/setup-envtest || GOBIN=$(LOCALBIN) go install sigs.k8s.io/controller-runtime/tools/setup-envtest@latest

.PHONY: mocks
mocks:
	go run -modfile ./tools/go.mod github.com/vektra/mockery/v2

# CI

.PHONY: tidy
tidy: ## Run go mod tidy.
	go mod tidy -v && go -C tools mod tidy -v

.PHONY: verify-tidy
verify-tidy: tidy ## Verify that the dependencies are tidied.
	@if !(git diff --quiet HEAD); then \
		echo "run go mod tidy"; PAGER= git diff HEAD; exit 1; \
	fi

.PHONY: verify-gen
verify-gen: manifests generate ## Verify that the generated files are up to date.
	@if !(git diff --quiet HEAD); then \
		echo "generated files are out of date"; PAGER= git diff HEAD; exit 1; \
	fi

.PHONY: verify
verify: verify-gen verify-tidy ## Run all verifications.<|MERGE_RESOLUTION|>--- conflicted
+++ resolved
@@ -57,17 +57,8 @@
 	go run -modfile ./tools/go.mod github.com/golangci/golangci-lint/cmd/golangci-lint run --timeout 5m -c .golangci.yml
 
 .PHONY: lint-fix
-<<<<<<< HEAD
-lint-fix: ## Run lint.
+lint-fix: ## Fix linter problems.
 	go run -modfile ./tools/go.mod github.com/golangci/golangci-lint/cmd/golangci-lint run --timeout 5m -c .golangci.yml --fix
-
-.PHONY: fmt
-fmt: ## Run go fmt against code.
-	go fmt ./...
-=======
-lint-fix: ## Fix linter problems
-	go run -modfile ./tools/go.mod github.com/golangci/golangci-lint/cmd/golangci-lint run --timeout 5m -c .golangci.yml --fix
->>>>>>> a42fe1e5
 
 .PHONY: vet
 vet: ## Run go vet against code.
