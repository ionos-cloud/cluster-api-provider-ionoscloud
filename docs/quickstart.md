--- conflicted
+++ resolved
@@ -7,63 +7,29 @@
 ## Table of Contents
 
 * [Usage](#usage)
-  * [Prerequisites](#prerequisites)
-  * [Quickstart](#quickstart)
-    * [Case 1: Using a local provider](#case-1-using-a-local-provider)
-    * [Case 2: The provider is already available in clusterctl](#case-2-the-provider-is-already-available-in-clusterctl)
-    * [Configuring the management cluster](#configuring-the-management-cluster)
+  * [Dependencies](#dependencies)
+  * [Initialize the management cluster](#initialize-the-management-cluster)
   * [Environment variables](#environment-variables)
-    * [Create a workload cluster](#create-a-workload-cluster)
-  * [Next Steps](#next-steps)
-  * [Troubleshooting](#troubleshooting)
+  * [Credential Secret Structure](#credential-secret-structure)
+  * [Create a workload cluster](#create-a-workload-cluster)
+  * [Check the status of the cluster](#check-the-status-of-the-cluster)
+  * [Access the cluster](#access-the-cluster)
+  * [Installing a CNI](#installing-a-cni)
+  * [Cleaning a cluster](#cleaning-a-cluster)
+  * [Observability](#observability)
+    * [Diagnostics](#diagnostics)
   * [Useful Resources](#useful-resources)
 
-<<<<<<< HEAD
 ## Dependencies
 
 In order to deploy a K8s cluster with CAPIC, you require the following:
-=======
-## Prerequisites
-
-Before you can use CAPIC, you need to have the following prerequisites:
-
-* A Kubernetes cluster which can run the required providers for CAPIC.
-* An image, which is used to create the Kubernetes cluster. This image has to be available in the IONOS Cloud location
-  of the datacenter where you want to create the Kubernetes cluster.
-  * The image can be built via [image-builder](https://github.com/kubernetes-sigs/image-builder)
-    * It must be built as a raw QEMU image. Refer to the [custom image](./custom-image.md) documentation for more information. 
-* `clusterctl`, which can be installed via the [official documentation](https://cluster-api.sigs.k8s.io/user/quick-start.html#install-clusterctl).
-* A datacenter in IONOS Cloud where you want to create the Kubernetes cluster.
-
-## Quickstart
-
-In order to install Cluster API Provider for IONOS Cloud (CAPIC), you need to have a Kubernetes cluster up and running,
-and `clusterctl` installed.
-
-### Case 1: Using a local provider
-
-If the provider is not yet added to the list of providers in `clusterctl`, you can bootstrap the management cluster
-using a local provider. Refer to [local provider](./local-provider.md) for more information.
->>>>>>> c63ef994
 
 * A machine image, containing pre-installed, matching versions of `kubeadm` and kubelet. The machine image can be built with [image-builder](https://github.com/kubernetes-sigs/image-builder) and needs to be available at the
 location where the machine will be created on. For more informations, [check the custom image guide](custom-image.md).
 
-<<<<<<< HEAD
 * clusterctl, which you can download it from Cluster API (CAPI) [releases](https://github.com/kubernetes-sigs/cluster-api/releases) on GitHub.
 
 * A Kubernetes cluster for running your CAPIC controller.
-
-## Quickstart
-=======
-In this case you can simply follow the steps below. Make sure you are using a version of `clusterctl` which
-supports the `IONOS Cloud provider`.
-
-### Configuring the management cluster
-
-Before you can create a Kubernetes cluster on IONOS Cloud, you need to configure the management cluster.
-Currently, the controller has no need of any special configuration, so you can just run the following command:
->>>>>>> c63ef994
 
 ### Initialize the management cluster
 
@@ -94,9 +60,6 @@
 IONOSCLOUD_MACHINE_NUM_CORES                # The number of cores.
 IONOSCLOUD_MACHINE_MEMORY_MB                # The memory in MB.
 IONOSCLOUD_MACHINE_IMAGE_ID                 # The image ID.
-<<<<<<< HEAD
-IONOSCLOUD_MACHINE_SSH_KEYS                 # List of SSH keys to be used.
-=======
 IONOSCLOUD_MACHINE_SSH_KEYS                 # The SSH keys to be used.
 ```
 
@@ -119,22 +82,18 @@
     d293LCBtdWNoIGJhc2U2NCwgc3VjaCBhd2Vzb21lIQ==
     ...
     -----END CERTIFICATE-----
->>>>>>> c63ef994
 ```
 
-The `apiURL` field is optional and defaults to `https://api.ionos.com/cloudapi/v6` if no value was provided.
+Notes:
 
-<<<<<<< HEAD
-In order to create a new cluster, you need to generate a cluster manifest with clusterctl and then apply it with kubectl.
-=======
-The `caBundle` field is optional. It can be used to provide a custom PEM-encoded CA bundle used to validate the
+- The `apiURL` field is optional and defaults to `https://api.ionos.com/cloudapi/v6` if no value was provided.
+- The `caBundle` field is optional. It can be used to provide a custom PEM-encoded CA bundle used to validate the
 IONOS Cloud API TLS certificate. If unset, the system's root CA set is used. In case of our provided Dockerfile that
 would be Debian 12's `ca-certificates` package.
 
 ### Create a workload cluster
 
-In order to create a new cluster, you need to generate a cluster manifest.
->>>>>>> c63ef994
+In order to create a new cluster, you need to generate a cluster manifest with clusterctl and then apply it with kubectl.
 
 ```sh
 # Make sure you have the required environment variables set
@@ -150,7 +109,6 @@
 $ kubectl apply -f cluster.yaml
 ```
 
-<<<<<<< HEAD
 ### Check the status of the cluster
 
 ```sh 
@@ -183,24 +141,18 @@
 TODO(gfariasalves): Add instructions about installing a CNI or available flavours
 
 ### Cleaning a cluster
-=======
-### Next steps
->>>>>>> c63ef994
 
-kubectl delete cluster proxmox-quickstart
-
-<<<<<<< HEAD
-### Custom cluster templates
+kubectl delete cluster ionos-quickstart
 
 If you need anything specific that requires a more complex setup, we recommend to use custom templates:
 
-$ clusterctl generate custom-cluster proxmox-quickstart \
-    --infrastructure proxmox \
+$ clusterctl generate custom-cluster ionos-quickstart \
+    --infrastructure ionoscloud \
     --kubernetes-version v1.27.8 \
     --control-plane-machine-count 1 \
     --worker-machine-count 3 \
     --from ~/workspace/custom-cluster-template.yaml > custom-cluster.yaml
-=======
+    
 ### Observability
 
 #### Diagnostics
@@ -208,18 +160,9 @@
 Access to metrics is secured by default. Before using it, it is necessary to create appropriate roles and role bindings.
 For more information, refer to [Cluster API documentation](https://main.cluster-api.sigs.k8s.io/tasks/diagnostics).
 
-### Troubleshooting
-
-
-TODO
-
-
 ### Useful resources
-
----
 
 * [Cluster API Book](https://cluster-api.sigs.k8s.io/)
 * [Cloud API Docs](https://api.ionos.com/docs/cloud/v6/)
 * [IONOS Cloud Docs](https://docs.ionos.com/cloud)
-* [IPv6 Documentation](https://docs.ionos.com/cloud/network-services/ipv6)
->>>>>>> c63ef994
+* [IPv6 Documentation](https://docs.ionos.com/cloud/network-services/ipv6)