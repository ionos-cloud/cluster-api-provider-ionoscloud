## Usage

This is a guide on how to use the Cluster API Provider for IONOS Cloud (CAPIC) to create a Kubernetes cluster 
on IONOS Cloud. To learn more about the Cluster API, please refer 
to the official [Cluster API book](https://cluster-api.sigs.k8s.io/).

## Dependencies

In order to deploy a K8s cluster with CAPIC, you require the following:

* A machine image, containing pre-installed, matching versions of `kubeadm` and `kubelet`. The machine image can be built with [image-builder](https://github.com/kubernetes-sigs/image-builder) and needs to be available at the
location where the machine will be created on. For more information, [check the custom image guide](custom-image.md).

* `clusterctl`, which you can download from Cluster API (CAPI) [releases](https://github.com/kubernetes-sigs/cluster-api/releases) on GitHub.

* A Kubernetes cluster for running your CAPIC controller.

### Initialize the management cluster

Before creating a Kubernetes cluster on IONOS Cloud, you must initialize a
[management cluster](https://cluster-api.sigs.k8s.io/user/concepts#management-cluster) where CAPI and CAPIC controllers run.

First, we need to add the IONOS Cloud provider to clusterctl config file `~/.cluster-api/clusterctl.yaml`:

```yaml
providers:
- name: ionoscloud
  url: https://github.com/ionos-cloud/cluster-api-provider-ionoscloud/releases/latest/infrastructure-components.yaml
  type: InfrastructureProvider
```

```sh
clusterctl init --infrastructure=ionoscloud
```

### Environment variables

CAPIC requires several environment variables to be set in order to create a Kubernetes cluster on IONOS Cloud.
 They can be exported or saved inside the clusterctl config file at `~/.cluster-api/clusterctl.yaml`

```env
## -- Cloud-specific environment variables -- ##
IONOS_TOKEN                                 # The token of the IONOS Cloud account.
<<<<<<< HEAD
IONOS_API_URL                               # The API URL of the IONOS Cloud account.
                                            # Defaults to https://api.ionos.com/cloudapi/v6

## -- Cluster API related environment variables -- ##
CONTROL_PLANE_ENDPOINT_IP                   # The IP address of the control plane endpoint.        
CONTROL_PLANE_ENDPOINT_PORT                 # The port of the control plane endpoint.
=======
IONOS_API_URL                               # The API URL of the IONOS Cloud account (optional).
                                            #   Defaults to https://api.ionos.com/cloudapi/v6.

## -- Cluster API-related environment variables -- ##
CONTROL_PLANE_ENDPOINT_HOST                 # The control plane endpoint host (optional).
                                            #   If it's not an IP but an FQDN, the provider must be able to resolve it
                                            #   to the value for CONTROL_PLANE_ENDPOINT_IP.
CONTROL_PLANE_ENDPOINT_IP                   # The IPv4 address of the control plane endpoint.
CONTROL_PLANE_ENDPOINT_PORT                 # The port of the control plane endpoint (optional).
                                            #   Defaults to 6443.
>>>>>>> 1b58f35b
CONTROL_PLANE_ENDPOINT_LOCATION             # The location of the control plane endpoint.
CLUSTER_NAME                                # The name of the cluster.
KUBERNETES_VERSION                          # The version of Kubernetes to be installed (can also be set via clusterctl).

## -- Kubernetes Cluster-related environment variables -- ##
IONOSCLOUD_CONTRACT_NUMBER                  # The contract number of the IONOS Cloud contract.
IONOSCLOUD_DATACENTER_ID                    # The datacenter ID where the cluster should be created.
IONOSCLOUD_MACHINE_NUM_CORES                # The number of cores.
IONOSCLOUD_MACHINE_MEMORY_MB                # The memory in MB.
IONOSCLOUD_MACHINE_IMAGE_ID                 # The image ID.
IONOSCLOUD_MACHINE_SSH_KEYS                 # The SSH keys to be used.
```

### Credential Secret Structure

The `IONOS_TOKEN` should be stored in a secret in the same namespace as the management cluster. 
The secret should have the following structure:

```yaml
apiVersion: v1
kind: Secret
metadata:
  name: my-ionos-credentials
type: Opaque
stringData:
  token: "Token-Goes-Here"
  apiURL: "https://api.ionos.com/cloudapi/v6"
  caBundle: |
    -----BEGIN CERTIFICATE-----
    d293LCBtdWNoIGJhc2U2NCwgc3VjaCBhd2Vzb21lIQ==
    ...
    -----END CERTIFICATE-----
```

Notes:

- The `apiURL` field is optional and defaults to `https://api.ionos.com/cloudapi/v6` if no value was provided.
- The `caBundle` field is optional. It can be used to provide a custom PEM-encoded CA bundle used to validate the
IONOS Cloud API TLS certificate. If unset, the system's root CA set is used. In case of our provided Dockerfile that
would be Debian 12's `ca-certificates` package.

### Create a workload cluster

In order to create a new cluster, you need to generate a cluster manifest with `clusterctl` and then apply it with `kubectl`.

```sh
# Generate a cluster manifest
clusterctl generate cluster ionos-quickstart \
  --infrastructure ionoscloud \
  --kubernetes-version v1.29.2 \
  --control-plane-machine-count 3 \
  --worker-machine-count 3 > cluster.yaml

# Create the workload cluster by applying the manifest
kubectl apply -f cluster.yaml
```

### Check the status of the cluster

```sh 
clusterctl describe cluster ionos-quickstart
```

Wait until the cluster is ready. This can take a few minutes.

### Access the cluster

You can use the following command to get the kubeconfig:

```sh
clusterctl get kubeconfig ionos-quickstart > ionos-quickstart.kubeconfig
```

If you do not have CNI yet, you can use the following command to install a CNI:

```sh
KUBECONFIG=ionos-quickstart.kubeconfig kubectl apply -f https://docs.projectcalico.org/manifests/calico.yaml
```
After that you should see your nodes become ready:

```sh
KUBECONFIG=ionos-quickstart.kubeconfig kubectl get nodes
```

### Installing a CNI

TODO(gfariasalves): Add instructions about installing a CNI or available flavours

### Cleaning a cluster

```sh
kubectl delete cluster ionos-quickstart
```

### Custom Templates

If you need anything specific that requires a more complex setup, we recommend to use custom templates:

```sh
clusterctl generate custom-cluster ionos-quickstart \
  --kubernetes-version v1.27.8 \
  --control-plane-machine-count 1 \
  --worker-machine-count 3 \
  --from ~/workspace/custom-cluster-template.yaml > custom-cluster.yaml
```

### Observability

#### Diagnostics

Access to metrics is secured by default. Before using it, it is necessary to create appropriate roles and role bindings.
For more information, refer to [Cluster API documentation](https://main.cluster-api.sigs.k8s.io/tasks/diagnostics).

### Useful resources

* [Cluster API Book](https://cluster-api.sigs.k8s.io/)
* [Cloud API Docs](https://api.ionos.com/docs/cloud/v6/)
* [IONOS Cloud Docs](https://docs.ionos.com/cloud)
* [IPv6 Documentation](https://docs.ionos.com/cloud/network-services/ipv6)<|MERGE_RESOLUTION|>--- conflicted
+++ resolved
@@ -41,14 +41,6 @@
 ```env
 ## -- Cloud-specific environment variables -- ##
 IONOS_TOKEN                                 # The token of the IONOS Cloud account.
-<<<<<<< HEAD
-IONOS_API_URL                               # The API URL of the IONOS Cloud account.
-                                            # Defaults to https://api.ionos.com/cloudapi/v6
-
-## -- Cluster API related environment variables -- ##
-CONTROL_PLANE_ENDPOINT_IP                   # The IP address of the control plane endpoint.        
-CONTROL_PLANE_ENDPOINT_PORT                 # The port of the control plane endpoint.
-=======
 IONOS_API_URL                               # The API URL of the IONOS Cloud account (optional).
                                             #   Defaults to https://api.ionos.com/cloudapi/v6.
 
@@ -59,7 +51,6 @@
 CONTROL_PLANE_ENDPOINT_IP                   # The IPv4 address of the control plane endpoint.
 CONTROL_PLANE_ENDPOINT_PORT                 # The port of the control plane endpoint (optional).
                                             #   Defaults to 6443.
->>>>>>> 1b58f35b
 CONTROL_PLANE_ENDPOINT_LOCATION             # The location of the control plane endpoint.
 CLUSTER_NAME                                # The name of the cluster.
 KUBERNETES_VERSION                          # The version of Kubernetes to be installed (can also be set via clusterctl).
