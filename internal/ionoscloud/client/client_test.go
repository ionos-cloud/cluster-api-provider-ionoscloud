/*
Copyright 2024 IONOS Cloud.

Licensed under the Apache License, Version 2.0 (the "License");
you may not use this file except in compliance with the License.
You may obtain a copy of the License at

    http://www.apache.org/licenses/LICENSE-2.0

Unless required by applicable law or agreed to in writing, software
distributed under the License is distributed on an "AS IS" BASIS,
WITHOUT WARRANTIES OR CONDITIONS OF ANY KIND, either express or implied.
See the License for the specific language governing permissions and
limitations under the License.
*/

package client

import (
	"context"
	"fmt"
	"net/http"
	"testing"

	"github.com/jarcoal/httpmock"
	"github.com/stretchr/testify/require"
	"github.com/stretchr/testify/suite"
)

const (
	exampleID       = "814fcf5c-41dd-45e1-b9dc-1192844848a7"
	examplePath     = "/a/b/c/d/e"
	exampleLocation = "de/fkb"

	// catchAllMockURL is a regex that matches all URLs, so no one needs to write
	// the proper path for each test that uses httpmock.
	catchAllMockURL = "=~^.*$"
)

func TestNewClient(t *testing.T) {
	w := "SET"
	tests := []struct {
		username   string
		password   string
		token      string
		apiURL     string
		shouldPass bool
	}{
		{w, w, w, w, true},
		{w, w, w, "", true},
		{"", "", w, w, true},
		{"", "", w, "", true},
		{w, w, "", w, true},
		{w, "", w, w, false},
		{w, "", "", w, false},
		{"", w, w, w, false},
		{"", w, "", w, false},
		{"", "", "", "", false},
	}
	for _, tt := range tests {
		t.Run(fmt.Sprintf("username=%s password=%s token=%s apiURL=%s (shouldPass=%t)",
			tt.username, tt.password, tt.token, tt.apiURL, tt.shouldPass), func(t *testing.T) {
			c, err := NewClient(tt.username, tt.password, tt.token, tt.apiURL)
			if tt.shouldPass {
				require.NotNil(t, c, "NewClient returned a nil IonosCloudClient")
				require.NoError(t, err, "NewClient returned an error")
				cfg := c.API.GetConfig()
				require.Equal(t, tt.username, cfg.Username, "username didn't match")
				require.Equal(t, tt.password, cfg.Password, "password didn't match")
				require.Equal(t, tt.token, cfg.Token, "token didn't match")
				require.Equal(t, tt.apiURL, cfg.Host, "apiURL didn't match")
			} else {
				require.Nil(t, c, "NewClient returned a non-nil client")
				require.Error(t, err, "NewClient did not return an error")
			}
		})
	}
}

<<<<<<< HEAD
type IonosCloudClientTestSuite struct {
	*require.Assertions
	suite.Suite

	ctx    context.Context
	client *IonosCloudClient
}

func TestIonosCloudClientTestSuite(t *testing.T) {
	suite.Run(t, new(IonosCloudClientTestSuite))
}

func (s *IonosCloudClientTestSuite) SetupSuite() {
	s.Assertions = s.Require()
	s.ctx = context.Background()

	var err error
	s.client, err = NewClient("username", "password", "", "localhost")
	s.NoError(err)

	httpmock.Activate()
}

func (s *IonosCloudClientTestSuite) TearDownSuite() {
	httpmock.Deactivate()
}

func (s *IonosCloudClientTestSuite) TearDownTest() {
	httpmock.Reset()
}

func (s *IonosCloudClientTestSuite) TestReserveIPBlockSuccess() {
	header := http.Header{}
	header.Add(locationHeaderKey, examplePath)
	responder := httpmock.NewJsonResponderOrPanic(http.StatusAccepted, map[string]any{}).HeaderSet(header)
	httpmock.RegisterResponder(
		http.MethodPost,
		catchAllMockURL,
		responder,
	)
	requestLocation, err := s.client.ReserveIPBlock(s.ctx, "test", "de/fkb", 1)
	s.NoError(err)
	s.Equal(examplePath, requestLocation)
}

func (s *IonosCloudClientTestSuite) TestReserveIPBlockFailure() {
	tcs := []struct {
		testName string
		name     string
		location string
		size     int
	}{
		{"empty name", "", exampleLocation, 1},
		{"empty location", "test", "", 1},
		{"invalid size (zero)", "test", exampleLocation, 0},
		{"invalid size (negative)", "test", "exampleLocation", -1},
	}

	for _, test := range tcs {
		s.Run(test.testName, func() {
			requestLocation, err := s.client.ReserveIPBlock(s.ctx, test.name, test.location, test.size)
			s.Error(err)
			s.Empty(requestLocation)
		})
	}
}

func (s *IonosCloudClientTestSuite) TestGetIPBlockSuccess() {
	httpmock.RegisterResponder(
		http.MethodGet,
		catchAllMockURL,
		httpmock.NewJsonResponderOrPanic(http.StatusOK, map[string]any{}),
	)
	ipBlock, err := s.client.GetIPBlock(s.ctx, exampleID)
	s.NoError(err)
	s.NotNil(ipBlock)
}

func (s *IonosCloudClientTestSuite) TestGetIPBlockFailureEmptyID() {
	ipBlock, err := s.client.GetIPBlock(s.ctx, "")
	s.Error(err)
	s.Nil(ipBlock)
}

func (s *IonosCloudClientTestSuite) TestListIPBlocksSuccess() {
	httpmock.RegisterResponder(
		http.MethodGet,
		catchAllMockURL,
		httpmock.NewJsonResponderOrPanic(http.StatusOK, map[string]any{}),
	)
	ipBlocks, err := s.client.ListIPBlocks(s.ctx)
	s.NoError(err)
	s.NotNil(ipBlocks)
}

func (s *IonosCloudClientTestSuite) TestDeleteIPBlockSuccess() {
	header := http.Header{}
	header.Set(locationHeaderKey, examplePath)
	responder := httpmock.NewJsonResponderOrPanic(http.StatusAccepted, map[string]any{}).HeaderSet(header)
	httpmock.RegisterResponder(http.MethodDelete, catchAllMockURL, responder)
	requestLocation, err := s.client.DeleteIPBlock(s.ctx, exampleID)
	s.NoError(err)
	s.Equal(examplePath, requestLocation)
}

func (s *IonosCloudClientTestSuite) TestDeleteIPBlockFailureEmptyID() {
	requestLocation, err := s.client.DeleteIPBlock(s.ctx, "")
	s.Error(err)
	s.Empty(requestLocation)
=======
func TestWithDepth(t *testing.T) {
	tests := []struct {
		depth int32
	}{
		{1},
		{2},
		{3},
		{4},
		{5},
	}
	for _, tt := range tests {
		tt := tt
		t.Run(fmt.Sprintf("depth=%d", tt.depth), func(t *testing.T) {
			t.Parallel()
			c := &IonosCloudClient{}
			n := WithDepth(c, tt.depth).(*IonosCloudClient)

			require.Equal(t, tt.depth, n.requestDepth, "depth didn't match")
			require.NotEqualf(t, c, n, "WithDepth returned the same client")
		})
	}
>>>>>>> f94c6481
}<|MERGE_RESOLUTION|>--- conflicted
+++ resolved
@@ -77,7 +77,6 @@
 	}
 }
 
-<<<<<<< HEAD
 type IonosCloudClientTestSuite struct {
 	*require.Assertions
 	suite.Suite
@@ -187,7 +186,8 @@
 	requestLocation, err := s.client.DeleteIPBlock(s.ctx, "")
 	s.Error(err)
 	s.Empty(requestLocation)
-=======
+}
+
 func TestWithDepth(t *testing.T) {
 	tests := []struct {
 		depth int32
@@ -209,5 +209,4 @@
 			require.NotEqualf(t, c, n, "WithDepth returned the same client")
 		})
 	}
->>>>>>> f94c6481
 }