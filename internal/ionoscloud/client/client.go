--- conflicted
+++ resolved
@@ -187,25 +187,6 @@
 	return "", errLocationHeaderEmpty
 }
 
-<<<<<<< HEAD
-=======
-// AttachToLAN attaches a provided NIC to a provided LAN in the specified data center.
-func (c *IonosCloudClient) AttachToLAN(ctx context.Context, datacenterID, lanID string, nic sdk.Nic,
-) (*sdk.Nic, error) {
-	if datacenterID == "" {
-		return nil, errDatacenterIDIsEmpty
-	}
-	if lanID == "" {
-		return nil, errLANIDIsEmpty
-	}
-	n, _, err := c.API.LANsApi.DatacentersLansNicsPost(ctx, datacenterID, lanID).Nic(nic).Execute()
-	if err != nil {
-		return nil, fmt.Errorf(apiCallErrWrapper, err)
-	}
-
-	return &n, nil
-}
-
 // PatchLAN patches the LAN that matches lanID in the specified data center with the provided properties, returning the request location.
 func (c *IonosCloudClient) PatchLAN(ctx context.Context, datacenterID, lanID string, properties sdk.LanProperties) (string, error) {
 	if datacenterID == "" {
@@ -228,7 +209,6 @@
 	return "", errLocationHeaderEmpty
 }
 
->>>>>>> 5a1cf1c7
 // ListLANs returns a list of LANs in the specified data center.
 func (c *IonosCloudClient) ListLANs(ctx context.Context, datacenterID string) (*sdk.Lans, error) {
 	if datacenterID == "" {
@@ -257,37 +237,6 @@
 		return location, nil
 	}
 	return "", errLocationHeaderEmpty
-}
-
-<<<<<<< HEAD
-=======
-// ListVolumes returns a list of volumes in the specified data center.
-func (c *IonosCloudClient) ListVolumes(ctx context.Context, datacenterID string,
-) (*sdk.Volumes, error) {
-	if datacenterID == "" {
-		return nil, errDatacenterIDIsEmpty
-	}
-	volumes, _, err := c.API.VolumesApi.DatacentersVolumesGet(ctx, datacenterID).Execute()
-	if err != nil {
-		return nil, fmt.Errorf(apiCallErrWrapper, err)
-	}
-	return &volumes, nil
-}
-
-// GetVolume returns the volume that matches volumeID in the specified data center.
-func (c *IonosCloudClient) GetVolume(ctx context.Context, datacenterID, volumeID string,
-) (*sdk.Volume, error) {
-	if datacenterID == "" {
-		return nil, errDatacenterIDIsEmpty
-	}
-	if volumeID == "" {
-		return nil, errVolumeIDIsEmpty
-	}
-	volume, _, err := c.API.VolumesApi.DatacentersVolumesFindById(ctx, datacenterID, volumeID).Execute()
-	if err != nil {
-		return nil, fmt.Errorf(apiCallErrWrapper, err)
-	}
-	return &volume, nil
 }
 
 // ReserveIPBlock reserves an IP block with the provided properties in the specified location, returning the request
@@ -355,7 +304,6 @@
 	return &blocks, nil
 }
 
->>>>>>> 5a1cf1c7
 // CheckRequestStatus returns the status of a request and an error if checking for it fails.
 func (c *IonosCloudClient) CheckRequestStatus(ctx context.Context, requestURL string) (*sdk.RequestStatus, error) {
 	if requestURL == "" {
