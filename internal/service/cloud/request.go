--- conflicted
+++ resolved
@@ -197,22 +197,19 @@
 	return false
 }
 
-<<<<<<< HEAD
 type (
-	listAndFilterFunc[T any] func(context.Context) (*T, error)
-	checkQueueFunc           func(context.Context) (*requestInfo, error)
+	tryLookupResourceFunc[T any] func(context.Context) (*T, error)
+	checkQueueFunc               func(context.Context) (*requestInfo, error)
 )
 
 // findResource is a helper function intended for finding a single resource based on certain filtering constraints,
 // such as a unique name. It lists and filters the existing resources and checks the request queue for matching
 // creations.
-=======
 // findResource is a helper function intended for finding a single resource.
 // It performs a lookup for cloud resources and checks the request queue for matching entries.
 // A lookup can consist of GET and LIST operations, including filtering by name or other constraints
 // to match exactly one entry.
 //
->>>>>>> f94c6481
 // The function expects two callbacks:
 //   - A function looking for a single resource, returning its pointer if found. If errors occur or multiple
 //     resources match the constraints, it returns an error. If no resource it found, it returns NotFound or nil.
@@ -228,26 +225,16 @@
 //
 // As this process is similar independent of the resource type, this generic function helps to reduce boilerplate.
 func findResource[T any](
-<<<<<<< HEAD
 	ctx context.Context,
-	listAndFilter listAndFilterFunc[T],
+	tryLookupResource tryLookupResourceFunc[T],
 	checkQueue checkQueueFunc,
-=======
-	tryLookupResource func() (*T, error),
-	checkQueue func() (*requestInfo, error),
->>>>>>> f94c6481
 ) (
 	resource *T,
 	request *requestInfo,
 	err error,
 ) {
-<<<<<<< HEAD
-	resource, err = listAndFilter(ctx)
-	if err != nil {
-=======
-	resource, err = tryLookupResource()
+	resource, err = tryLookupResource(ctx)
 	if ignoreNotFound(err) != nil {
->>>>>>> f94c6481
 		return nil, nil, err // Found multiple resources or another error occurred.
 	}
 	if resource != nil {
@@ -268,13 +255,8 @@
 		// initially.
 		// Note that it can happen that even now we don't find a resource. This can happen if we found an old creation
 		// request, but the resource was already deleted later on.
-<<<<<<< HEAD
-		resource, err = listAndFilter(ctx)
-		if err != nil {
-=======
-		resource, err = tryLookupResource()
+		resource, err = tryLookupResource(ctx)
 		if ignoreNotFound(err) != nil {
->>>>>>> f94c6481
 			return nil, nil, err // Found multiple resources or another error occurred.
 		}
 		if resource != nil {
