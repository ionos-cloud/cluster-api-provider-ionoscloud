/*
Copyright 2024 IONOS Cloud.

Licensed under the Apache License, Version 2.0 (the "License");
you may not use this file except in compliance with the License.
You may obtain a copy of the License at

    http://www.apache.org/licenses/LICENSE-2.0

Unless required by applicable law or agreed to in writing, software
distributed under the License is distributed on an "AS IS" BASIS,
WITHOUT WARRANTIES OR CONDITIONS OF ANY KIND, either express or implied.
See the License for the specific language governing permissions and
limitations under the License.
*/

package cloud

import (
	"context"
	"testing"

	"github.com/go-logr/logr"
	sdk "github.com/ionos-cloud/sdk-go/v6"
	"github.com/stretchr/testify/require"
	"github.com/stretchr/testify/suite"
	metav1 "k8s.io/apimachinery/pkg/apis/meta/v1"
	"k8s.io/apimachinery/pkg/runtime"
	clientgoscheme "k8s.io/client-go/kubernetes/scheme"
	clusterv1 "sigs.k8s.io/cluster-api/api/v1beta1"
	"sigs.k8s.io/controller-runtime/pkg/client"
	"sigs.k8s.io/controller-runtime/pkg/client/fake"

	infrav1 "github.com/ionos-cloud/cluster-api-provider-ionoscloud/api/v1alpha1"
	clienttest "github.com/ionos-cloud/cluster-api-provider-ionoscloud/internal/ionoscloud/clienttest"
	"github.com/ionos-cloud/cluster-api-provider-ionoscloud/internal/util/ptr"
	"github.com/ionos-cloud/cluster-api-provider-ionoscloud/scope"
)

// NOTE(lubedacht): Choice of IP addresses for unit tests
// https://datatracker.ietf.org/doc/rfc5737/
// 3.  Documentation Address Blocks
//
//	The blocks 192.0.2.0/24 (TEST-NET-1), 198.51.100.0/24 (TEST-NET-2),
//	and 203.0.113.0/24 (TEST-NET-3) are provided for use in
//	documentation.
const (
	// The expected endpoint IP.
	testEndpointIP = "203.0.113.1"
	// Used when we actually expect the endpoint IP but receive this instead.
	testUnexpectedIP = "203.0.113.10"
	// Used to test cases where a LAN already contains configurations with other IP addresses
	// to ensure that the service does not overwrite them.
	testArbitraryIP = "203.0.113.11"
)

const testServerID = "dd426c63-cd1d-4c02-aca3-13b4a27c2ebf"

type ServiceTestSuite struct {
	*require.Assertions
	suite.Suite
	k8sClient    client.Client
	ctx          context.Context
	machineScope *scope.MachineScope
	clusterScope *scope.ClusterScope
	log          logr.Logger
	service      *Service
	capiCluster  *clusterv1.Cluster
	capiMachine  *clusterv1.Machine
	infraCluster *infrav1.IonosCloudCluster
	infraMachine *infrav1.IonosCloudMachine
	ionosClient  *clienttest.MockClient
}

func (s *ServiceTestSuite) SetupSuite() {
	s.log = logr.Discard()
	s.ctx = context.Background()
	s.Assertions = s.Require()
}

func TestServiceTestSuite(t *testing.T) {
	suite.Run(t, new(ServiceTestSuite))
}

func (s *ServiceTestSuite) SetupTest() {
	var err error
	s.ionosClient = clienttest.NewMockClient(s.T())

	s.capiCluster = &clusterv1.Cluster{
		ObjectMeta: metav1.ObjectMeta{
			Namespace: metav1.NamespaceDefault,
			Name:      "test-cluster",
		},
		Spec: clusterv1.ClusterSpec{},
	}
	s.infraCluster = &infrav1.IonosCloudCluster{
		ObjectMeta: metav1.ObjectMeta{
			Namespace: metav1.NamespaceDefault,
			Name:      s.capiCluster.Name,
		},
		Spec: infrav1.IonosCloudClusterSpec{
			ContractNumber: "12345678",
			Location:       "de/txl",
		},
		Status: infrav1.IonosCloudClusterStatus{},
	}
	s.capiMachine = &clusterv1.Machine{
		ObjectMeta: metav1.ObjectMeta{
			Namespace: metav1.NamespaceDefault,
			Name:      "test-machine",
		},
		Spec: clusterv1.MachineSpec{
			ClusterName: s.capiCluster.Name,
			Version:     ptr.To("v1.26.12"),
			ProviderID:  ptr.To("ionos://dd426c63-cd1d-4c02-aca3-13b4a27c2ebf"),
		},
	}
	s.infraMachine = &infrav1.IonosCloudMachine{
		ObjectMeta: metav1.ObjectMeta{
			Namespace: metav1.NamespaceDefault,
			Name:      "test-machine",
		},
		Spec: infrav1.IonosCloudMachineSpec{
			ProviderID:       ptr.To("ionos://dd426c63-cd1d-4c02-aca3-13b4a27c2ebf"),
			DatacenterID:     "ccf27092-34e8-499e-a2f5-2bdee9d34a12",
			NumCores:         2,
			AvailabilityZone: infrav1.AvailabilityZoneAuto,
			MemoryMB:         4096,
			CPUFamily:        "AMD_OPTERON",
			Disk: &infrav1.Volume{
				Name:             "test-machine-hdd",
				DiskType:         infrav1.VolumeDiskTypeHDD,
				SizeGB:           20,
				AvailabilityZone: infrav1.AvailabilityZoneAuto,
				Image: &infrav1.ImageSpec{
					ID: ptr.To("3e3e3e3e-3e3e-3e3e-3e3e-3e3e3e3e3e3e"),
				},
			},
		},
		Status: infrav1.IonosCloudMachineStatus{},
	}

	scheme := runtime.NewScheme()
	s.NoError(clusterv1.AddToScheme(scheme), "failed to extend scheme with Cluster API types")
	s.NoError(infrav1.AddToScheme(scheme), "failed to extend scheme with IonosCloud types")
	s.NoError(clientgoscheme.AddToScheme(scheme))

	initObjects := []client.Object{s.infraMachine, s.infraCluster, s.capiCluster, s.capiMachine}
	s.k8sClient = fake.NewClientBuilder().
		WithScheme(scheme).
		WithObjects(initObjects...).
		WithStatusSubresource(initObjects...).
		Build()

	s.clusterScope, err = scope.NewClusterScope(scope.ClusterScopeParams{
		Client:       s.k8sClient,
		Logger:       &s.log,
		Cluster:      s.capiCluster,
		IonosCluster: s.infraCluster,
		IonosClient:  s.ionosClient,
	})
	s.NoError(err, "failed to create cluster scope")

	s.machineScope, err = scope.NewMachineScope(scope.MachineScopeParams{
		Client:       s.k8sClient,
		Logger:       &s.log,
		Cluster:      s.capiCluster,
		Machine:      s.capiMachine,
		ClusterScope: s.clusterScope,
		IonosMachine: s.infraMachine,
	})
	s.NoError(err, "failed to create machine scope")

	s.service, err = NewService(s.ctx, s.machineScope)
	s.service.cloud = s.ionosClient
	s.service.logger = &s.log
	s.NoError(err, "failed to create service")
}

type requestBuildOptions struct {
	status,
	method,
	url,
	body,
	href,
	requestID,
	targetID string
	targetType sdk.Type
}

func (s *ServiceTestSuite) exampleRequest(opts requestBuildOptions) sdk.Request {
	req := sdk.Request{
		Id: ptr.To(opts.requestID),
		Metadata: &sdk.RequestMetadata{
			RequestStatus: &sdk.RequestStatus{
				Href: ptr.To(opts.href),
				Metadata: &sdk.RequestStatusMetadata{
					Status:  ptr.To(opts.status),
					Message: ptr.To("test"),
				},
			},
		},
		Properties: &sdk.RequestProperties{
			Url:    ptr.To(opts.url),
			Method: ptr.To(opts.method),
			Body:   ptr.To(opts.body),
		},
	}

	if opts.targetType != "" || opts.targetID != "" {
		req.Metadata.RequestStatus.Metadata.Targets = &[]sdk.RequestTarget{
			{
				Target: &sdk.ResourceReference{
					Id:   ptr.To(opts.targetID),
					Type: ptr.To(opts.targetType),
				},
			},
		}
	}

	return req
}

<<<<<<< HEAD
const (
	exampleID          = "42"
	exampleRequestPath = "/test"
	exampleLocation    = "de/txl"
	exampleIP          = "1.2.3.4"
)
=======
func defaultServer(serverName string, ips ...string) *sdk.Server {
	return &sdk.Server{
		Id: ptr.To(testServerID),
		Entities: &sdk.ServerEntities{
			Nics: &sdk.Nics{
				Items: &[]sdk.Nic{{
					Id: ptr.To(testNICID),
					Properties: &sdk.NicProperties{
						Dhcp: ptr.To(true),
						Name: ptr.To(serverName),
						Ips:  &ips,
					},
				}},
			},
		},
	}
}
>>>>>>> f94c6481
<|MERGE_RESOLUTION|>--- conflicted
+++ resolved
@@ -221,14 +221,13 @@
 	return req
 }
 
-<<<<<<< HEAD
 const (
 	exampleID          = "42"
 	exampleRequestPath = "/test"
 	exampleLocation    = "de/txl"
 	exampleIP          = "1.2.3.4"
 )
-=======
+
 func defaultServer(serverName string, ips ...string) *sdk.Server {
 	return &sdk.Server{
 		Id: ptr.To(testServerID),
@@ -245,5 +244,4 @@
 			},
 		},
 	}
-}
->>>>>>> f94c6481
+}