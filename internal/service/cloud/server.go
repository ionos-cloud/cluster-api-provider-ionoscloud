/*
Copyright 2024 IONOS Cloud.

Licensed under the Apache License, Version 2.0 (the "License");
you may not use this file except in compliance with the License.
You may obtain a copy of the License at

    http://www.apache.org/licenses/LICENSE-2.0

Unless required by applicable law or agreed to in writing, software
distributed under the License is distributed on an "AS IS" BASIS,
WITHOUT WARRANTIES OR CONDITIONS OF ANY KIND, either express or implied.
See the License for the specific language governing permissions and
limitations under the License.
*/

package cloud

import (
	"context"
	"encoding/base64"
	"errors"
	"fmt"
	"net/http"
	"path"
	"strconv"

	"github.com/google/uuid"
	sdk "github.com/ionos-cloud/sdk-go/v6"
	corev1 "k8s.io/api/core/v1"
	apierrors "k8s.io/apimachinery/pkg/api/errors"
	"sigs.k8s.io/cluster-api/util/conditions"

	infrav1 "github.com/ionos-cloud/cluster-api-provider-ionoscloud/api/v1alpha1"
	"github.com/ionos-cloud/cluster-api-provider-ionoscloud/internal/util/ptr"
	"github.com/ionos-cloud/cluster-api-provider-ionoscloud/scope"
)

// ReconcileServer ensures the cluster server exist, creating one if it doesn't.
func (s *Service) ReconcileServer(ctx context.Context, ms *scope.Machine) (requeue bool, retErr error) {
	log := s.logger.WithName("ReconcileServer")

	log.V(4).Info("Reconciling server")

	secret, err := ms.GetBootstrapDataSecret(ctx, s.logger)
	if err != nil {
		if apierrors.IsNotFound(err) {
			// secret not available yet
			// just log the error and resume reconciliation.
			log.Info("Bootstrap secret not available yet", "error", err)
			return false, nil
		}
		return true, fmt.Errorf("unexpected error when trying to get bootstrap secret: %w", err)
	}

	server, request, err := scopedFindResource(ctx, ms, s.getServer, s.getLatestServerCreationRequest)
	if err != nil {
		return false, err
	}
	if request != nil && request.isPending() {
		log.Info("Request is pending", "location", request.location)
		return true, nil
	}

	if server != nil {
		// Server is available

		if !s.isServerAvailable(server) {
			// server is still provisioning, checking again later
			return true, nil
		}

<<<<<<< HEAD
		if vmState := getVMState(server); !isRunning(vmState) {
			err := s.startServer(ctx, ms, *server.Id)
			if err != nil {
				log.Error(err, "Failed to start the server")
				return false, err
			}
		}

=======
		// Attach the IPs from all NICs of the server to the status
		netInfo := &infrav1.MachineNetworkInfo{NICInfo: make([]infrav1.NICInfo, 0)}

		for _, nic := range ptr.Deref(server.GetEntities().GetNics().GetItems(), []sdk.Nic{}) {
			netInfo.NICInfo = append(netInfo.NICInfo, infrav1.NICInfo{
				IPv4Addresses: ptr.Deref(nic.GetProperties().GetIps(), []string{}),
				IPv6Addresses: ptr.Deref(nic.GetProperties().GetIpv6Ips(), []string{}),
				NetworkID:     ptr.Deref(nic.GetProperties().GetLan(), 0),
				Primary:       s.isPrimaryNIC(ms.IonosMachine, &nic),
			})
		}

		ms.IonosMachine.Status.MachineNetworkInfo = netInfo

>>>>>>> 68cd47e1
		log.Info("Server is available", "serverID", ptr.Deref(server.GetId(), ""))
		// server exists and is available.
		return false, nil
	}

	// server does not exist yet, create it
	log.V(4).Info("No server was found. Creating new server")
	if err := s.createServer(ctx, secret, ms); err != nil {
		return false, err
	}

	log.V(4).Info("successfully finished reconciling server")
	// If we reach this point, we want to requeue as the request is not processed yet,
	// and we will check for the status again later.
	return true, nil
}

// ReconcileServerDeletion ensures the server is deleted.
func (s *Service) ReconcileServerDeletion(ctx context.Context, ms *scope.Machine) (requeue bool, err error) {
	log := s.logger.WithName("ReconcileLANDeletion")

	server, request, err := scopedFindResource(ctx, ms, s.getServer, s.getLatestServerCreationRequest)
	if err != nil {
		return false, err
	}

	if request != nil && request.isPending() {
		ms.IonosMachine.SetCurrentRequest(http.MethodPost, request.status, request.location)
		log.Info("Creation request is pending", "location", request.location)
		return true, nil
	}

	if server == nil {
		ms.IonosMachine.DeleteCurrentRequest()
		return false, nil
	}

	request, err = s.getLatestServerDeletionRequest(ctx, ms.DatacenterID(), *server.Id)
	if err != nil {
		return false, err
	}

	if request != nil {
		if request.isPending() {
			ms.IonosMachine.SetCurrentRequest(http.MethodDelete, request.status, request.location)

			// We want to requeue and check again after some time
			log.Info("Deletion request is pending", "location", request.location)
			return true, nil
		}

		if request.isDone() {
			ms.IonosMachine.DeleteCurrentRequest()
			return false, nil
		}
	}

	err = s.deleteServer(ctx, ms, *server.Id)
	return err == nil, err
}

// FinalizeMachineProvisioning marks the machine as provisioned.
func (s *Service) FinalizeMachineProvisioning(_ context.Context, ms *scope.Machine) (bool, error) {
	ms.IonosMachine.Status.Ready = true
	conditions.MarkTrue(ms.IonosMachine, infrav1.MachineProvisionedCondition)
	return false, nil
}

func (s *Service) isServerAvailable(server *sdk.Server) bool {
	log := s.logger.WithName("isServerAvailable")
	if state := getState(server); !isAvailable(state) {
		log.Info("Server is not available yet", "state", state)
		return false
	}
	return true
}

// getServerByServerID checks if the IonosCloudMachine has a provider ID set.
// If it does, it will attempt to extract the server ID from the provider ID and
// query for the server in the cloud.
func (s *Service) getServerByServerID(ctx context.Context, datacenterID, serverID string) (*sdk.Server, error) {
	if serverID == "" {
		return nil, nil
	}

	// we expect the server ID to be a valid UUID
	if err := uuid.Validate(serverID); err != nil {
		return nil, fmt.Errorf("invalid server ID %s: %w", serverID, err)
	}

	depth := int32(2) // for getting the server and its NICs' properties
	server, err := s.apiWithDepth(depth).GetServer(ctx, datacenterID, serverID)
	if err != nil {
		return nil, fmt.Errorf("failed to get server %s in data center %s: %w", serverID, datacenterID, err)
	}

	return server, nil
}

func (s *Service) getServer(ctx context.Context, ms *scope.Machine) (*sdk.Server, error) {
	server, err := s.getServerByServerID(ctx, ms.DatacenterID(), ms.IonosMachine.ExtractServerID())
	// if the server was not found, we try to find it by listing all servers.
	if server != nil || ignoreNotFound(err) != nil {
		return server, err
	}

	// listing requires one more level of depth to for instance
	// retrieving the NIC properties.
	const listDepth = 3
	// without provider ID, we need to list all servers and see if
	// there is one with the expected name.
	serverList, listErr := s.apiWithDepth(listDepth).ListServers(ctx, ms.DatacenterID())
	if listErr != nil {
		return nil, fmt.Errorf("failed to list servers in data center %s: %w", ms.DatacenterID(), listErr)
	}

	items := ptr.Deref(serverList.Items, []sdk.Server{})
	// find servers with the expected name
	for _, server := range items {
		if server.HasProperties() && *server.Properties.Name == s.serverName(ms.IonosMachine) {
			// if the server was found, we set the provider ID and return it
			ms.SetProviderID(ptr.Deref(server.Id, ""))
			return &server, nil
		}
	}

	// if we still can't find a server we return the potential
	// initial not found error.
	return nil, err
}

func (s *Service) deleteServer(ctx context.Context, ms *scope.Machine, serverID string) error {
	log := s.logger.WithName("deleteServer")

	log.V(4).Info("Deleting server", "serverID", serverID)
	requestLocation, err := s.ionosClient.DeleteServer(ctx, ms.DatacenterID(), serverID)
	if err != nil {
		return fmt.Errorf("failed to request server deletion: %w", err)
	}

	log.Info("Successfully requested for server deletion", "location", requestLocation)
	ms.IonosMachine.SetCurrentRequest(http.MethodDelete, sdk.RequestStatusQueued, requestLocation)

	log.V(4).Info("Done deleting server")
	return nil
}

func (s *Service) startServer(ctx context.Context, ms *scope.Machine, serverID string) error {
	log := s.logger.WithName("startServer")

	log.V(4).Info("Starting server", "serverID", serverID)
	requestLocation, err := s.ionosClient.StartServer(ctx, ms.DatacenterID(), serverID)
	if err != nil {
		return fmt.Errorf("failed to request server start: %w", err)
	}

	log.Info("Successfully requested for server start", "location", requestLocation)
	ms.IonosMachine.SetCurrentRequest(http.MethodPost, sdk.RequestStatusQueued, requestLocation)

	return nil
}

func (s *Service) getLatestServerCreationRequest(ctx context.Context, ms *scope.Machine) (*requestInfo, error) {
	return getMatchingRequest(
		ctx,
		s,
		http.MethodPost,
		path.Join("datacenters", ms.DatacenterID(), "servers"),
		matchByName[*sdk.Server, *sdk.ServerProperties](s.serverName(ms.IonosMachine)),
	)
}

func (s *Service) getLatestServerDeletionRequest(ctx context.Context, datacenterID, serverID string) (*requestInfo, error) {
	return getMatchingRequest[sdk.Server](
		ctx,
		s,
		http.MethodDelete,
		path.Join("datacenters", datacenterID, "servers", serverID),
	)
}

func (s *Service) createServer(ctx context.Context, secret *corev1.Secret, ms *scope.Machine) error {
	log := s.logger.WithName("createServer")

	bootstrapData, exists := secret.Data["value"]
	if !exists {
		return errors.New("unable to obtain bootstrap data from secret")
	}

	lan, err := s.getLAN(ctx, ms)
	if err != nil {
		return err
	}

	lanID, err := strconv.ParseInt(ptr.Deref(lan.GetId(), "invalid"), 10, 32)
	if err != nil {
		return fmt.Errorf("unable to parse LAN ID: %w", err)
	}

	renderedData := s.renderUserData(ms, string(bootstrapData))
	copySpec := ms.IonosMachine.Spec.DeepCopy()
	entityParams := serverEntityParams{
		boostrapData: renderedData,
		machineSpec:  *copySpec,
		lanID:        int32(lanID),
	}

	server, requestLocation, err := s.ionosClient.CreateServer(
		ctx,
		ms.DatacenterID(),
		s.buildServerProperties(ms, copySpec),
		s.buildServerEntities(ms, entityParams),
	)
	if err != nil {
		return fmt.Errorf("failed to create server in data center %s: %w", ms.DatacenterID(), err)
	}

	log.Info("Successfully requested for server creation", "location", requestLocation)
	ms.IonosMachine.SetCurrentRequest(http.MethodPost, sdk.RequestStatusQueued, requestLocation)

	serverID := ptr.Deref(server.GetId(), "")
	if serverID == "" {
		return errors.New("server ID is empty")
	}

	// make sure to set the provider ID
	ms.SetProviderID(serverID)

	log.V(4).Info("Done creating server")
	return nil
}

// buildServerProperties returns the server properties for the expected cloud server resource.
func (s *Service) buildServerProperties(ms *scope.Machine, machineSpec *infrav1.IonosCloudMachineSpec) sdk.ServerProperties {
	props := sdk.ServerProperties{
		AvailabilityZone: ptr.To(machineSpec.AvailabilityZone.String()),
		Cores:            &machineSpec.NumCores,
		Name:             ptr.To(s.serverName(ms.IonosMachine)),
		Ram:              &machineSpec.MemoryMB,
		CpuFamily:        machineSpec.CPUFamily,
	}

	return props
}

type serverEntityParams struct {
	boostrapData string
	machineSpec  infrav1.IonosCloudMachineSpec
	lanID        int32
}

// buildServerEntities returns the server entities for the expected cloud server resource.
func (s *Service) buildServerEntities(ms *scope.Machine, params serverEntityParams) sdk.ServerEntities {
	machineSpec := params.machineSpec
	bootVolume := sdk.Volume{
		Properties: &sdk.VolumeProperties{
			AvailabilityZone: ptr.To(machineSpec.Disk.AvailabilityZone.String()),
			Name:             ptr.To(s.volumeName(ms.IonosMachine)),
			Size:             ptr.To(float32(machineSpec.Disk.SizeGB)),
			Type:             ptr.To(machineSpec.Disk.DiskType.String()),
			UserData:         &params.boostrapData,
		},
	}

	if machineSpec.Disk.Image.ID != "" {
		bootVolume.Properties.Image = &machineSpec.Disk.Image.ID
	}

	serverVolumes := sdk.AttachedVolumes{
		Items: &[]sdk.Volume{bootVolume},
	}

	// As we want to retrieve a public IP from the DHCP, we need to
	// create a NIC with empty IP addresses and patch the NIC afterward.
	serverNICs := sdk.Nics{
		Items: &[]sdk.Nic{
			{
				Properties: &sdk.NicProperties{
					Dhcp: ptr.To(true),
					Lan:  &params.lanID,
					Name: ptr.To(s.nicName(ms.IonosMachine)),
				},
			},
		},
	}

	// Attach server to additional LANs if any.
	items := *serverNICs.Items

	for _, nic := range ms.IonosMachine.Spec.AdditionalNetworks {
		items = append(items, sdk.Nic{Properties: &sdk.NicProperties{
			Lan: &nic.NetworkID,
		}})
	}

	serverNICs.Items = &items

	return sdk.ServerEntities{
		Nics:    &serverNICs,
		Volumes: &serverVolumes,
	}
}

func (s *Service) renderUserData(ms *scope.Machine, input string) string {
	// TODO(lubedacht) update user data to include needed information
	// 	VNC and hostname

	const bootCmdFormat = `bootcmd:
  - echo %[1]s > /etc/hostname
  - hostname %[1]s
`
	bootCmdString := fmt.Sprintf(bootCmdFormat, s.serverName(ms.IonosMachine))
	input = fmt.Sprintf("%s\n%s", input, bootCmdString)

	return base64.StdEncoding.EncodeToString([]byte(input))
}

func (s *Service) serversURL(datacenterID string) string {
	return path.Join("datacenters", datacenterID, "servers")
}

// serverName returns a formatted name for the expected cloud server resource.
func (s *Service) serverName(m *infrav1.IonosCloudMachine) string {
	return fmt.Sprintf(
		"k8s-%s-%s",
		m.Namespace,
		m.Name)
}

func (s *Service) volumeName(m *infrav1.IonosCloudMachine) string {
	return fmt.Sprintf("k8s-vol-%s-%s", m.Namespace, m.Name)
}<|MERGE_RESOLUTION|>--- conflicted
+++ resolved
@@ -70,7 +70,6 @@
 			return true, nil
 		}
 
-<<<<<<< HEAD
 		if vmState := getVMState(server); !isRunning(vmState) {
 			err := s.startServer(ctx, ms, *server.Id)
 			if err != nil {
@@ -79,7 +78,6 @@
 			}
 		}
 
-=======
 		// Attach the IPs from all NICs of the server to the status
 		netInfo := &infrav1.MachineNetworkInfo{NICInfo: make([]infrav1.NICInfo, 0)}
 
@@ -94,7 +92,6 @@
 
 		ms.IonosMachine.Status.MachineNetworkInfo = netInfo
 
->>>>>>> 68cd47e1
 		log.Info("Server is available", "serverID", ptr.Deref(server.GetId(), ""))
 		// server exists and is available.
 		return false, nil
