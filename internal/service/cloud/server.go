/*
Copyright 2024 IONOS Cloud.

Licensed under the Apache License, Version 2.0 (the "License");
you may not use this file except in compliance with the License.
You may obtain a copy of the License at

    http://www.apache.org/licenses/LICENSE-2.0

Unless required by applicable law or agreed to in writing, software
distributed under the License is distributed on an "AS IS" BASIS,
WITHOUT WARRANTIES OR CONDITIONS OF ANY KIND, either express or implied.
See the License for the specific language governing permissions and
limitations under the License.
*/

package cloud

import (
	"context"
	"encoding/base64"
	"errors"
	"fmt"
	"net/http"
	"path"
	"strconv"

	"github.com/google/uuid"
	sdk "github.com/ionos-cloud/sdk-go/v6"
	corev1 "k8s.io/api/core/v1"
	apierrors "k8s.io/apimachinery/pkg/api/errors"
	"sigs.k8s.io/cluster-api/util/conditions"

	infrav1 "github.com/ionos-cloud/cluster-api-provider-ionoscloud/api/v1alpha1"
	"github.com/ionos-cloud/cluster-api-provider-ionoscloud/internal/util/ptr"
	"github.com/ionos-cloud/cluster-api-provider-ionoscloud/scope"
)

// ReconcileServer ensures the cluster server exist, creating one if it doesn't.
func (s *Service) ReconcileServer(ctx context.Context, ms *scope.Machine) (requeue bool, retErr error) {
	log := s.logger.WithName("ReconcileServer")

	log.V(4).Info("Reconciling server")

	secret, err := ms.GetBootstrapDataSecret(ctx, s.logger)
	if err != nil {
		if apierrors.IsNotFound(err) {
			// Secret not available yet.
			// Just log the error and resume reconciliation.
			log.Info("Bootstrap secret not available yet", "error", err)
			return false, nil
		}
		return true, fmt.Errorf("unexpected error when trying to get bootstrap secret: %w", err)
	}

	server, request, err := scopedFindResource(ctx, ms, s.getServer, s.getLatestServerCreationRequest)
	if err != nil {
		return false, err
	}
	if request != nil && request.isPending() {
		log.Info("Request is pending", "location", request.location)
		return true, nil
	}

<<<<<<< HEAD
	if server == nil {
		// Server does not exist yet, create it
		log.V(4).Info("No server was found. Creating new server")
		if err := s.createServer(ctx, secret, ms); err != nil {
			return false, err
=======
	if server != nil {
		// Server is available

		if !s.isServerAvailable(ms, server) {
			// Server is still provisioning, checking again later
			return true, nil
>>>>>>> 93f2400a
		}
		log.V(4).Info("Successfully initiated server creation")
		return true, nil
	}

	requeue, err = s.ensureServerAvailable(ctx, ms, server)
	if requeue || err != nil {
		return requeue, err
	}

	// Attach the IPs from all NICs of the server to the status
	netInfo := &infrav1.MachineNetworkInfo{NICInfo: make([]infrav1.NICInfo, 0)}

	for _, nic := range ptr.Deref(server.GetEntities().GetNics().GetItems(), []sdk.Nic{}) {
		netInfo.NICInfo = append(netInfo.NICInfo, infrav1.NICInfo{
			IPv4Addresses: ptr.Deref(nic.GetProperties().GetIps(), []string{}),
			IPv6Addresses: ptr.Deref(nic.GetProperties().GetIpv6Ips(), []string{}),
			NetworkID:     ptr.Deref(nic.GetProperties().GetLan(), 0),
			Primary:       s.isPrimaryNIC(ms.IonosMachine, &nic),
		})
	}

	ms.IonosMachine.Status.MachineNetworkInfo = netInfo

	log.Info("Server is available", "serverID", ptr.Deref(server.GetId(), ""))
	// server exists and is available.
	return false, nil
}

// ReconcileServerDeletion ensures the server is deleted.
func (s *Service) ReconcileServerDeletion(ctx context.Context, ms *scope.Machine) (requeue bool, err error) {
	log := s.logger.WithName("ReconcileLANDeletion")

	server, request, err := scopedFindResource(ctx, ms, s.getServer, s.getLatestServerCreationRequest)
	if err != nil {
		return false, err
	}

	if request != nil && request.isPending() {
		ms.IonosMachine.SetCurrentRequest(http.MethodPost, request.status, request.location)
		log.Info("Creation request is pending", "location", request.location)
		return true, nil
	}

	if server == nil {
		ms.IonosMachine.DeleteCurrentRequest()
		return false, nil
	}

	request, err = s.getLatestServerDeletionRequest(ctx, ms.DatacenterID(), *server.Id)
	if err != nil {
		return false, err
	}

	if request != nil {
		if request.isPending() {
			ms.IonosMachine.SetCurrentRequest(http.MethodDelete, request.status, request.location)

			// We want to requeue and check again after some time
			log.Info("Deletion request is pending", "location", request.location)
			return true, nil
		}

		if request.isDone() {
			ms.IonosMachine.DeleteCurrentRequest()
			return false, nil
		}
	}

	err = s.deleteServer(ctx, ms, *server.Id)
	return err == nil, err
}

// FinalizeMachineProvisioning marks the machine as provisioned.
func (*Service) FinalizeMachineProvisioning(_ context.Context, ms *scope.Machine) (bool, error) {
	ms.IonosMachine.Status.Ready = true
	conditions.MarkTrue(ms.IonosMachine, infrav1.MachineProvisionedCondition)
	return false, nil
}

// isServerAvailable checks if the server is in state AVAILABLE.
func (s *Service) isServerAvailable(server *sdk.Server) bool {
	log := s.logger.WithName("isServerAvailable")
	if state := getState(server); !isAvailable(state) {
		log.Info("Server is not available yet", "state", state)
		return false
	}
	return true
}

// ensureServerAvailable checks the availability of the specified server.
func (s *Service) ensureServerAvailable(ctx context.Context, ms *scope.Machine, server *sdk.Server) (bool, error) {
	log := s.logger.WithName("ensureServerAvailable")

	// Check if the server is available
	if !s.isServerAvailable(server) {
		// Server is still provisioning, checking again later
		return true, nil
	}

	// Check the VM state; if not running, try to start it
	if vmState := getVMState(server); !isRunning(vmState) {
		err := s.startServer(ctx, ms, *server.Id)
		if err != nil {
			log.Error(err, "Failed to start the server")
			return true, err
		}
	}

	// Default return path when no conditions are met (server is available and running)
	return false, nil
}

// getServerByServerID checks if the IonosCloudMachine has a provider ID set.
// If it does, it will attempt to extract the server ID from the provider ID and
// query for the server in the cloud.
func (s *Service) getServerByServerID(ctx context.Context, datacenterID, serverID string) (*sdk.Server, error) {
	if serverID == "" {
		return nil, nil
	}

	// we expect the server ID to be a valid UUID
	if err := uuid.Validate(serverID); err != nil {
		return nil, fmt.Errorf("invalid server ID %s: %w", serverID, err)
	}

	depth := int32(2) // for getting the server and its NICs' properties
	server, err := s.apiWithDepth(depth).GetServer(ctx, datacenterID, serverID)
	if err != nil {
		return nil, fmt.Errorf("failed to get server %s in data center %s: %w", serverID, datacenterID, err)
	}

	return server, nil
}

func (s *Service) getServer(ctx context.Context, ms *scope.Machine) (*sdk.Server, error) {
	server, err := s.getServerByServerID(ctx, ms.DatacenterID(), ms.IonosMachine.ExtractServerID())
	// if the server was not found, we try to find it by listing all servers.
	if server != nil || ignoreNotFound(err) != nil {
		return server, err
	}

	// listing requires one more level of depth to for instance
	// retrieving the NIC properties.
	const listDepth = 3
	// without provider ID, we need to list all servers and see if
	// there is one with the expected name.
	serverList, listErr := s.apiWithDepth(listDepth).ListServers(ctx, ms.DatacenterID())
	if listErr != nil {
		return nil, fmt.Errorf("failed to list servers in data center %s: %w", ms.DatacenterID(), listErr)
	}

	items := ptr.Deref(serverList.Items, []sdk.Server{})
	// find servers with the expected name
	for _, server := range items {
		if server.HasProperties() && *server.Properties.Name == ms.IonosMachine.Name {
			// if the server was found, we set the provider ID and return it
			ms.SetProviderID(ptr.Deref(server.Id, ""))
			return &server, nil
		}
	}

	// if we still can't find a server we return the potential
	// initial not found error.
	return nil, err
}

func (s *Service) deleteServer(ctx context.Context, ms *scope.Machine, serverID string) error {
	log := s.logger.WithName("deleteServer")

	log.V(4).Info("Deleting server", "serverID", serverID)
	requestLocation, err := s.ionosClient.DeleteServer(ctx, ms.DatacenterID(), serverID)
	if err != nil {
		return fmt.Errorf("failed to request server deletion: %w", err)
	}

	log.Info("Successfully requested for server deletion", "location", requestLocation)
	ms.IonosMachine.SetCurrentRequest(http.MethodDelete, sdk.RequestStatusQueued, requestLocation)

	log.V(4).Info("Done deleting server")
	return nil
}

func (s *Service) startServer(ctx context.Context, ms *scope.Machine, serverID string) error {
	log := s.logger.WithName("startServer")

	log.V(4).Info("Starting server", "serverID", serverID)
	requestLocation, err := s.ionosClient.StartServer(ctx, ms.DatacenterID(), serverID)
	if err != nil {
		return fmt.Errorf("failed to request server start: %w", err)
	}

	log.Info("Successfully requested for server start", "location", requestLocation)
	ms.IonosMachine.SetCurrentRequest(http.MethodPost, sdk.RequestStatusQueued, requestLocation)

	return nil
}

func (s *Service) getLatestServerCreationRequest(ctx context.Context, ms *scope.Machine) (*requestInfo, error) {
	return getMatchingRequest(
		ctx,
		s,
		http.MethodPost,
		path.Join("datacenters", ms.DatacenterID(), "servers"),
		matchByName[*sdk.Server, *sdk.ServerProperties](ms.IonosMachine.Name),
	)
}

func (s *Service) getLatestServerDeletionRequest(
	ctx context.Context, datacenterID, serverID string,
) (*requestInfo, error) {
	return getMatchingRequest[sdk.Server](
		ctx,
		s,
		http.MethodDelete,
		path.Join("datacenters", datacenterID, "servers", serverID),
	)
}

func (s *Service) createServer(ctx context.Context, secret *corev1.Secret, ms *scope.Machine) error {
	log := s.logger.WithName("createServer")

	bootstrapData, exists := secret.Data["value"]
	if !exists {
		return errors.New("unable to obtain bootstrap data from secret")
	}

	lan, err := s.getLAN(ctx, ms)
	if err != nil {
		return err
	}

	lanID, err := strconv.ParseInt(ptr.Deref(lan.GetId(), "invalid"), 10, 32)
	if err != nil {
		return fmt.Errorf("unable to parse LAN ID: %w", err)
	}

	renderedData := s.renderUserData(ms, string(bootstrapData))
	copySpec := ms.IonosMachine.Spec.DeepCopy()
	entityParams := serverEntityParams{
		boostrapData: renderedData,
		machineSpec:  *copySpec,
		lanID:        int32(lanID),
	}

	server, requestLocation, err := s.ionosClient.CreateServer(
		ctx,
		ms.DatacenterID(),
		s.buildServerProperties(ms, copySpec),
		s.buildServerEntities(ms, entityParams),
	)
	if err != nil {
		return fmt.Errorf("failed to create server in data center %s: %w", ms.DatacenterID(), err)
	}

	log.Info("Successfully requested for server creation", "location", requestLocation)
	ms.IonosMachine.SetCurrentRequest(http.MethodPost, sdk.RequestStatusQueued, requestLocation)

	serverID := ptr.Deref(server.GetId(), "")
	if serverID == "" {
		return errors.New("server ID is empty")
	}

	// make sure to set the provider ID
	ms.SetProviderID(serverID)

	log.V(4).Info("Done creating server")
	return nil
}

// buildServerProperties returns the server properties for the expected cloud server resource.
func (*Service) buildServerProperties(
	ms *scope.Machine, machineSpec *infrav1.IonosCloudMachineSpec,
) sdk.ServerProperties {
	props := sdk.ServerProperties{
		AvailabilityZone: ptr.To(machineSpec.AvailabilityZone.String()),
		Cores:            &machineSpec.NumCores,
		Name:             ptr.To(ms.IonosMachine.Name),
		Ram:              &machineSpec.MemoryMB,
		CpuFamily:        machineSpec.CPUFamily,
	}

	return props
}

type serverEntityParams struct {
	boostrapData string
	machineSpec  infrav1.IonosCloudMachineSpec
	lanID        int32
}

// buildServerEntities returns the server entities for the expected cloud server resource.
func (s *Service) buildServerEntities(ms *scope.Machine, params serverEntityParams) sdk.ServerEntities {
	machineSpec := params.machineSpec
	bootVolume := sdk.Volume{
		Properties: &sdk.VolumeProperties{
			AvailabilityZone: ptr.To(machineSpec.Disk.AvailabilityZone.String()),
			Name:             ptr.To(s.volumeName(ms.IonosMachine)),
			Size:             ptr.To(float32(machineSpec.Disk.SizeGB)),
			Type:             ptr.To(machineSpec.Disk.DiskType.String()),
			UserData:         &params.boostrapData,
		},
	}

	if machineSpec.Disk.Image.ID != "" {
		bootVolume.Properties.Image = &machineSpec.Disk.Image.ID
	}

	serverVolumes := sdk.AttachedVolumes{
		Items: &[]sdk.Volume{bootVolume},
	}

	// As we want to retrieve a public IP from the DHCP, we need to
	// create a NIC with empty IP addresses and patch the NIC afterward.
	serverNICs := sdk.Nics{
		Items: &[]sdk.Nic{
			{
				Properties: &sdk.NicProperties{
					Dhcp: ptr.To(true),
					Lan:  &params.lanID,
					Name: ptr.To(s.nicName(ms.IonosMachine)),
				},
			},
		},
	}

	// Attach server to additional LANs if any.
	items := *serverNICs.Items

	for _, nic := range ms.IonosMachine.Spec.AdditionalNetworks {
		items = append(items, sdk.Nic{Properties: &sdk.NicProperties{
			Lan: &nic.NetworkID,
		}})
	}

	serverNICs.Items = &items

	return sdk.ServerEntities{
		Nics:    &serverNICs,
		Volumes: &serverVolumes,
	}
}

func (*Service) renderUserData(ms *scope.Machine, input string) string {
	const bootCmdFormat = `bootcmd:
  - echo %[1]s > /etc/hostname
  - hostname %[1]s
`
	bootCmdString := fmt.Sprintf(bootCmdFormat, ms.IonosMachine.Name)
	input = fmt.Sprintf("%s\n%s", input, bootCmdString)

	return base64.StdEncoding.EncodeToString([]byte(input))
}

func (*Service) serversURL(datacenterID string) string {
	return path.Join("datacenters", datacenterID, "servers")
}

func (*Service) volumeName(m *infrav1.IonosCloudMachine) string {
	return "vol-" + m.Name
}<|MERGE_RESOLUTION|>--- conflicted
+++ resolved
@@ -62,21 +62,12 @@
 		return true, nil
 	}
 
-<<<<<<< HEAD
 	if server == nil {
 		// Server does not exist yet, create it
 		log.V(4).Info("No server was found. Creating new server")
 		if err := s.createServer(ctx, secret, ms); err != nil {
 			return false, err
-=======
-	if server != nil {
-		// Server is available
-
-		if !s.isServerAvailable(ms, server) {
-			// Server is still provisioning, checking again later
-			return true, nil
->>>>>>> 93f2400a
-		}
+    }
 		log.V(4).Info("Successfully initiated server creation")
 		return true, nil
 	}
