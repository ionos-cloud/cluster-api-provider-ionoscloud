--- conflicted
+++ resolved
@@ -105,13 +105,7 @@
 		}
 	}()
 
-<<<<<<< HEAD
 	cloudService, err := cloud.NewService(r.IonosCloudClient, &logger)
-=======
-	cloudService, err := cloud.NewService(ctx, &scope.MachineScope{
-		ClusterScope: clusterScope,
-	})
->>>>>>> 9adfa022
 	if err != nil {
 		return ctrl.Result{}, fmt.Errorf("failed to create cloud service: %w", err)
 	}
