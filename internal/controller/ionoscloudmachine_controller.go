--- conflicted
+++ resolved
@@ -138,41 +138,6 @@
 	}
 
 	return r.reconcileNormal(ctx, machineScope, cloudService)
-}
-
-<<<<<<< HEAD
-func (r *IonosCloudMachineReconciler) isInfrastructureReady(machineScope *scope.MachineScope) bool {
-	// Make sure the infrastructure is ready.
-	if !machineScope.Cluster.Status.InfrastructureReady {
-		machineScope.Info("Cluster infrastructure is not ready yet")
-		conditions.MarkFalse(
-			machineScope.IonosMachine,
-			infrav1.MachineProvisionedCondition,
-			infrav1.WaitingForClusterInfrastructureReason,
-			clusterv1.ConditionSeverityInfo, "")
-
-		return false
-	}
-
-	// Make sure to wait until the data secret was created
-	if machineScope.Machine.Spec.Bootstrap.DataSecretName == nil {
-		machineScope.Info("Bootstrap data secret is not available yet")
-		conditions.MarkFalse(
-			machineScope.IonosMachine,
-			infrav1.MachineProvisionedCondition,
-			infrav1.WaitingForBootstrapDataReason,
-			clusterv1.ConditionSeverityInfo, "",
-		)
-
-		return false
-	}
-
-	return true
-=======
-type serviceReconcileStep struct {
-	name          string
-	reconcileFunc func() (bool, error)
->>>>>>> f94c6481
 }
 
 func (r *IonosCloudMachineReconciler) reconcileNormal(
@@ -327,45 +292,6 @@
 	return requeue, retErr
 }
 
-<<<<<<< HEAD
-func (r *IonosCloudMachineReconciler) reconcileDelete(ctx context.Context, machineScope *scope.MachineScope, cloudService *cloud.Service) (ctrl.Result, error) {
-	// TODO(piepmatz): This is not thread-safe, but needs to be. Add locking.
-	//  Moreover, should only be attempted if it's the last machine using that LAN. We should check that our machines
-	//  at least, but need to accept that users added their own infrastructure into our LAN (in that case a LAN deletion
-	//  attempt will be denied with HTTP 422).
-	requeue, err := r.checkRequestStates(ctx, machineScope, cloudService)
-	if err != nil {
-		// In case the request state cannot be determined, we want to continue with the
-		// reconciliation loop. This is to avoid getting stuck in a state where we cannot
-		// proceed with the reconciliation and are stuck in a loop.
-		//
-		// In any case we log the error.
-		machineScope.Error(err, "Error when trying to determine inflight request states")
-	}
-=======
-// withStatus is a helper function to handle the different request states
-// and provides a callback function to execute when the request is done or failed.
-func (r *IonosCloudMachineReconciler) withStatus(
-	status string,
-	message string,
-	log *logr.Logger,
-	doneCallback func() error,
-) (bool, error) {
-	switch status {
-	case sdk.RequestStatusQueued, sdk.RequestStatusRunning:
-		return true, nil
-	case sdk.RequestStatusFailed:
-		// log the error message
-		log.Error(nil, "Request status indicates a failure", "message", message)
-		fallthrough // we run the same logic as for status done
-	case sdk.RequestStatusDone:
-		// we don't requeue
-		return false, doneCallback()
-	}
-
-	return false, fmt.Errorf("unknown request status %s", status)
-}
-
 func (r *IonosCloudMachineReconciler) isInfrastructureReady(machineScope *scope.MachineScope) bool {
 	// Make sure the infrastructure is ready.
 	if !machineScope.Cluster.Status.InfrastructureReady {
@@ -375,7 +301,6 @@
 			infrav1.MachineProvisionedCondition,
 			infrav1.WaitingForClusterInfrastructureReason,
 			clusterv1.ConditionSeverityInfo, "")
->>>>>>> f94c6481
 
 		return false
 	}
