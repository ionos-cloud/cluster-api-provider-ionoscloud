--- conflicted
+++ resolved
@@ -98,16 +98,10 @@
 	ctx := ctrl.SetupSignalHandler()
 
 	if err = (&controller.IonosCloudClusterReconciler{
-<<<<<<< HEAD
-		Client: mgr.GetClient(),
-		Scheme: mgr.GetScheme(),
-	}).SetupWithManager(ctx, mgr); err != nil {
-=======
 		Client:           mgr.GetClient(),
 		Scheme:           mgr.GetScheme(),
 		IonosCloudClient: ionosCloudClient,
-	}).SetupWithManager(mgr); err != nil {
->>>>>>> a42fe1e5
+	}).SetupWithManager(ctx, mgr); err != nil {
 		setupLog.Error(err, "unable to create controller", "controller", "IonosCloudCluster")
 		os.Exit(1)
 	}
