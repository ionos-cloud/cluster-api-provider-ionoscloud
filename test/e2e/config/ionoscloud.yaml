--- conflicted
+++ resolved
@@ -37,8 +37,7 @@
           - old: --metrics-addr=127.0.0.1:8080
             new: --metrics-addr=:8443
         files:
-<<<<<<< HEAD
-          - sourcePath: "../data/shared/v1.7/metadata.yaml"
+          - sourcePath: "../data/shared/v1.8/metadata.yaml"
   - name: in-cluster
     type: IPAMProvider
     versions:
@@ -52,9 +51,6 @@
         replacements:
           - old: "imagePullPolicy: Always"
             new: "imagePullPolicy: IfNotPresent"
-=======
-          - sourcePath: "../data/shared/v1.8/metadata.yaml"
->>>>>>> 33a3f06c
   - name: ionoscloud
     type: InfrastructureProvider
     versions:
