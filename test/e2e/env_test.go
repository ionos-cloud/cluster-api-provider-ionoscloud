--- conflicted
+++ resolved
@@ -23,11 +23,8 @@
 	"context"
 	"fmt"
 	"os"
-<<<<<<< HEAD
+	"strconv"
 	"strings"
-=======
-	"strconv"
->>>>>>> 33a3f06c
 
 	"github.com/google/uuid"
 	sdk "github.com/ionos-cloud/sdk-go/v6"
@@ -97,19 +94,11 @@
 }
 
 func (e *ionosCloudEnv) createDatacenter(ctx context.Context, location string) (requestLocation string) {
-<<<<<<< HEAD
-	name := fmt.Sprintf("capic-e2e-test-%s", uuid.New().String())
-	description := "used in a CAPIC E2E test run"
-	if os.Getenv("CI") == "true" {
-		name = fmt.Sprintf("capic-e2e-test-%s", os.Getenv("GITHUB_RUN_ID"))
-		description = fmt.Sprintf("CI run: %s", e.githubCIRunURL())
-=======
 	name := "capic-e2e-test" + uuid.New().String()
 	description := "used in a CACIC E2E test run"
 	if e.ciMode {
 		name = defaultCloudResourceNamePrefix + os.Getenv("GITHUB_RUN_ID")
 		description = "CI run: " + e.githubCIRunURL()
->>>>>>> 33a3f06c
 	}
 	datacenter := sdk.Datacenter{
 		Properties: &sdk.DatacenterProperties{
