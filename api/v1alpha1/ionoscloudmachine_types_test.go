/*
Copyright 2024 IONOS Cloud.

Licensed under the Apache License, Version 2.0 (the "License");
you may not use this file except in compliance with the License.
You may obtain a copy of the License at

    http://www.apache.org/licenses/LICENSE-2.0

Unless required by applicable law or agreed to in writing, software
distributed under the License is distributed on an "AS IS" BASIS,
WITHOUT WARRANTIES OR CONDITIONS OF ANY KIND, either express or implied.
See the License for the specific language governing permissions and
limitations under the License.
*/

package v1alpha1

import (
	"context"

	"github.com/google/go-cmp/cmp"
	sdk "github.com/ionos-cloud/sdk-go/v6"
	corev1 "k8s.io/api/core/v1"
	metav1 "k8s.io/apimachinery/pkg/apis/meta/v1"
	"sigs.k8s.io/cluster-api/errors"
	"sigs.k8s.io/cluster-api/util/conditions"
	"sigs.k8s.io/controller-runtime/pkg/client"

	"github.com/ionos-cloud/cluster-api-provider-ionoscloud/internal/util/ptr"

	. "github.com/onsi/ginkgo/v2"
	. "github.com/onsi/gomega"
)

func defaultMachine() *IonosCloudMachine {
	return &IonosCloudMachine{
		ObjectMeta: metav1.ObjectMeta{
			Name:      "test-machine",
			Namespace: metav1.NamespaceDefault,
		},
		Spec: IonosCloudMachineSpec{
			ProviderID:       ptr.To("ionos://ee090ff2-1eef-48ec-a246-a51a33aa4f3a"),
			DatacenterID:     "ee090ff2-1eef-48ec-a246-a51a33aa4f3a",
			NumCores:         1,
			AvailabilityZone: AvailabilityZoneTwo,
			MemoryMB:         2048,
			CPUFamily:        ptr.To("AMD_OPTERON"),
			Disk: &Volume{
				Name:             "disk",
				DiskType:         VolumeDiskTypeSSDStandard,
				SizeGB:           23,
				AvailabilityZone: AvailabilityZoneOne,
				Image: &ImageSpec{
					ID: "1eef-48ec-a246-a51a33aa4f3a",
				},
			},
			AdditionalNetworks: Networks{
				{
					NetworkID: 1,
				},
			},
		},
	}
}

func setInvalidPoolRef(m *IonosCloudMachine, poolType string, kind, apiGroup, name string) {
	ref := &corev1.TypedLocalObjectReference{
		APIGroup: ptr.To(apiGroup),
		Kind:     kind,
		Name:     name,
	}
	switch poolType {
	case "IPv6":
		m.Spec.AdditionalNetworks[0].IPv6PoolRef = ref
	case "IPv4":
		m.Spec.AdditionalNetworks[0].IPv4PoolRef = ref
	}
}

var _ = Describe("IonosCloudMachine Tests", func() {
	AfterEach(func() {
		m := &IonosCloudMachine{
			ObjectMeta: metav1.ObjectMeta{
				Name:      "test-machine",
				Namespace: metav1.NamespaceDefault,
			},
		}
		err := k8sClient.Delete(context.Background(), m)
		Expect(client.IgnoreNotFound(err)).ToNot(HaveOccurred())
	})

	Context("Validation", func() {
		It("should work if everything is set properly", func() {
			m := defaultMachine()
			Expect(k8sClient.Create(context.Background(), m)).To(Succeed())
		})

		Context("Provider ID", func() {
			It("should work if not set", func() {
				m := defaultMachine()
				want := ""
				m.Spec.ProviderID = &want
				Expect(k8sClient.Create(context.Background(), m)).To(Succeed())
				Expect(*m.Spec.ProviderID).To(Equal(want))
			})
			DescribeTable("tests for extraction of provider IDs", func(providerID, want string) {
				m := defaultMachine()
				m.Spec.ProviderID = &providerID
				Expect(m.ExtractServerID()).To(Equal(want))
			},
				Entry("valid ID", "ionos://ee090ff2-1eef-48ec-a246-a51a33aa4f3a",
					"ee090ff2-1eef-48ec-a246-a51a33aa4f3a"),
				Entry("invalid provider name", "ionoscloud://ee090ff2-1eef-48ec-a246-a51a33aa4f3a", ""),
				Entry("typo in provider name", "ions://ee090ff2-1eef-48ec-a246-a51a33aa4f3a", ""),
				Entry("no provider name", "://ee090ff2-1eef-48ec-a246-a51a33aa4f3a", ""),
			)
		})

		Context("Data center ID", func() {
			It("should fail if not set", func() {
				m := defaultMachine()
				m.Spec.DatacenterID = ""
				Expect(k8sClient.Create(context.Background(), m)).ToNot(Succeed())
			})

			It("should fail if not a UUID", func() {
				m := defaultMachine()
				want := "not-a-UUID"
				m.Spec.DatacenterID = want
				Expect(k8sClient.Create(context.Background(), m)).ToNot(Succeed())
			})
			It("should be immutable", func() {
				m := defaultMachine()
				Expect(k8sClient.Create(context.Background(), m)).To(Succeed())
				Expect(m.Spec.DatacenterID).To(Equal(defaultMachine().Spec.DatacenterID))
				m.Spec.DatacenterID = "6ded8c5f-8df2-46ef-b4ce-61833daf0961"
				Expect(k8sClient.Update(context.Background(), m)).ToNot(Succeed())
			})
		})

		Context("Number of cores", func() {
			It("should fail if less than 1", func() {
				m := defaultMachine()
				m.Spec.NumCores = -1
				Expect(k8sClient.Create(context.Background(), m)).ToNot(Succeed())
			})
			It("should have a minimum value of 1", func() {
				m := defaultMachine()
				want := int32(1)
				m.Spec.NumCores = want
				Expect(k8sClient.Create(context.Background(), m)).To(Succeed())
				Expect(m.Spec.NumCores).To(Equal(want))
			})
			It("should default to 1", func() {
				m := defaultMachine()
				// because NumCores is int32, setting the value as 0 is the same as not setting anything
				m.Spec.NumCores = 0
				Expect(k8sClient.Create(context.Background(), m)).To(Succeed())
				Expect(m.Spec.NumCores).To(Equal(int32(1)))
			})
		})

		Context("Availability zone", func() {
			It("should default to AUTO", func() {
				m := defaultMachine()
				// because AvailabilityZone is a string, setting the value as "" is the same as not setting anything
				m.Spec.AvailabilityZone = ""
				Expect(k8sClient.Create(context.Background(), m)).To(Succeed())
				Expect(m.Spec.AvailabilityZone).To(Equal(AvailabilityZoneAuto))
			})
			It("should fail if not part of the enum", func() {
				m := defaultMachine()
				m.Spec.AvailabilityZone = "this-should-not-work"
				Expect(k8sClient.Create(context.Background(), m)).ToNot(Succeed())
			})
			DescribeTable("should work for value",
				func(zone AvailabilityZone) {
					m := defaultMachine()
					m.Spec.AvailabilityZone = zone
					Expect(k8sClient.Create(context.Background(), m)).To(Succeed())
					Expect(m.Spec.AvailabilityZone).To(Equal(zone))
				},
				Entry("AUTO", AvailabilityZoneAuto),
				Entry("ZONE_1", AvailabilityZoneOne),
				Entry("ZONE_2", AvailabilityZoneTwo),
			)
			It("Should fail for ZONE_3", func() {
				m := defaultMachine()
				m.Spec.AvailabilityZone = AvailabilityZoneThree
				Expect(k8sClient.Create(context.Background(), m)).ToNot(Succeed())
			})
		})

		Context("Memory size", func() {
			It("should default to 3072MB", func() {
				m := defaultMachine()
				// because MemoryMB is an int32, setting the value as 0 is the same as not setting anything
				m.Spec.MemoryMB = 0
				Expect(k8sClient.Create(context.Background(), m)).To(Succeed())
				Expect(m.Spec.MemoryMB).To(Equal(int32(3072)))
			})
			It("should be at least 2048, therefore less than it should fail", func() {
				m := defaultMachine()
				m.Spec.MemoryMB = 1024
				Expect(k8sClient.Create(context.Background(), m)).ToNot(Succeed())
			})
			It("should be at least 2048, therefore 2048 should work", func() {
				m := defaultMachine()
				want := int32(2048)
				m.Spec.MemoryMB = want
				Expect(k8sClient.Create(context.Background(), m)).To(Succeed())
				Expect(m.Spec.MemoryMB).To(Equal(want))
			})
			It("should be a multiple of 1024", func() {
				m := defaultMachine()
				m.Spec.MemoryMB = 2100
				Expect(k8sClient.Create(context.Background(), m)).ToNot(Succeed())
			})
			It("should be at least 2048 and a multiple of 1024, therefore 4096 should work", func() {
				m := defaultMachine()
				want := int32(4096)
				m.Spec.MemoryMB = want
				Expect(k8sClient.Create(context.Background(), m)).To(Succeed())
				Expect(m.Spec.MemoryMB).To(Equal(want))
			})
		})

		Context("CPU Family", func() {
			It("should not fail if not set", func() {
				m := defaultMachine()
				m.Spec.CPUFamily = nil
				Expect(k8sClient.Create(context.Background(), m)).To(Succeed())
			})
		})

		Context("Disk", func() {
			It("should fail if not set", func() {
				m := defaultMachine()
				m.Spec.Disk = nil
				Expect(k8sClient.Create(context.Background(), m)).ToNot(Succeed())
			})
			It("can have an optional name", func() {
				m := defaultMachine()
				want := ""
				m.Spec.Disk.Name = want
				Expect(k8sClient.Create(context.Background(), m)).To(Succeed())
				Expect(m.Spec.Disk.Name).To(Equal(want))
			})
			Context("Availability zone", func() {
				It("should default to AUTO", func() {
					m := defaultMachine()
					// because AvailabilityZone is a string, setting the value as "" is the same as not setting anything
					m.Spec.Disk.AvailabilityZone = ""
					Expect(k8sClient.Create(context.Background(), m)).To(Succeed())
					Expect(m.Spec.Disk.AvailabilityZone).To(Equal(AvailabilityZoneAuto))
				})
				It("should fail if not part of the enum", func() {
					m := defaultMachine()
					m.Spec.Disk.AvailabilityZone = "this-should-not-work"
					Expect(k8sClient.Create(context.Background(), m)).ToNot(Succeed())
				})
				DescribeTable("should work for value",
					func(zone AvailabilityZone) {
						m := defaultMachine()
						m.Spec.Disk.AvailabilityZone = zone
						Expect(k8sClient.Create(context.Background(), m)).To(Succeed())
						Expect(m.Spec.Disk.AvailabilityZone).To(Equal(zone))
					},
					Entry("AUTO", AvailabilityZoneAuto),
					Entry("ZONE_1", AvailabilityZoneOne),
					Entry("ZONE_2", AvailabilityZoneTwo),
					Entry("ZONE_3", AvailabilityZoneThree),
				)
			})
			Context("Size (in GB)", func() {
				It("should fail if less than 10", func() {
					m := defaultMachine()
					m.Spec.Disk.SizeGB = 9
					Expect(k8sClient.Create(context.Background(), m)).ToNot(Succeed())
				})
				It("should default to 20", func() {
					m := defaultMachine()
					// Because disk size is an int, setting it as 0 is the same as not setting anything
					m.Spec.Disk.SizeGB = 0
					Expect(k8sClient.Create(context.Background(), m)).To(Succeed())
					Expect(m.Spec.Disk.SizeGB).To(Equal(20))
				})
				It("should be at least 10; therefore 10 should work", func() {
					m := defaultMachine()
					want := 10
					m.Spec.Disk.SizeGB = want
					Expect(k8sClient.Create(context.Background(), m)).To(Succeed())
					Expect(m.Spec.Disk.SizeGB).To(Equal(want))
				})
			})
			Context("DiskType", func() {
				It("should default to HDD", func() {
					m := defaultMachine()
					// because DiskType is a string, setting the value as "" is the same as not setting anything
					m.Spec.Disk.DiskType = ""
					Expect(k8sClient.Create(context.Background(), m)).To(Succeed())
					Expect(m.Spec.Disk.DiskType).To(Equal(VolumeDiskTypeHDD))
				})
				It("should fail if not part of the enum", func() {
					m := defaultMachine()
					m.Spec.Disk.AvailabilityZone = "tape"
					Expect(k8sClient.Create(context.Background(), m)).ToNot(Succeed())
				})
				DescribeTable("should work for value",
					func(diskType VolumeDiskType) {
						m := defaultMachine()
						m.Spec.Disk.DiskType = diskType
						Expect(k8sClient.Create(context.Background(), m)).To(Succeed())
						Expect(m.Spec.Disk.DiskType).To(Equal(diskType))
					},
					Entry("HDD", VolumeDiskTypeHDD),
					Entry("SSD Standard", VolumeDiskTypeSSDStandard),
					Entry("SSD Premium", VolumeDiskTypeSSDPremium),
				)
			})
			Context("Image", func() {
				It("should fail if not set", func() {
					m := defaultMachine()
					m.Spec.Disk.Image = nil
					Expect(k8sClient.Create(context.Background(), m)).ToNot(Succeed())
				})
				It("should fail if no fields are set", func() {
					m := defaultMachine()
					m.Spec.Disk.Image.ID = ""
					Expect(k8sClient.Create(context.Background(), m)).ToNot(Succeed())
				})
				It("should fail if no match labels are set", func() {
					m := defaultMachine()
					m.Spec.Disk.Image.Selector = &ImageSelector{}
					Expect(k8sClient.Create(context.Background(), m)).ToNot(Succeed())
				})
				It("should not fail if ID is set", func() {
					m := defaultMachine()
					m.Spec.Disk.Image.ID = "1eef-48ec-a246-a51a33aa4f3a"
					Expect(k8sClient.Create(context.Background(), m)).To(Succeed())
				})
				It("should not fail if selector is set", func() {
					m := defaultMachine()
					m.Spec.Disk.Image.ID = ""
					m.Spec.Disk.Image.Selector = &ImageSelector{
						MatchLabels: map[string]string{
							"foo": "bar",
						},
					}
					Expect(k8sClient.Create(context.Background(), m)).To(Succeed())
					Expect(m.Spec.Disk.Image.Selector.UseMachineVersion).ToNot(BeNil())
					Expect(*m.Spec.Disk.Image.Selector.UseMachineVersion).To(BeTrue())
				})
			})
		})
		Context("Additional Networks", func() {
			It("network config should be optional", func() {
				m := defaultMachine()
				m.Spec.AdditionalNetworks = nil
				Expect(k8sClient.Create(context.Background(), m)).To(Succeed())
				Expect(m.Spec.AdditionalNetworks).To(BeNil())
			})
			It("network ID must be greater than 0", func() {
				m := defaultMachine()
				m.Spec.AdditionalNetworks[0].NetworkID = 0
				Expect(k8sClient.Create(context.Background(), m)).ToNot(Succeed())
				m.Spec.AdditionalNetworks[0].NetworkID = -1
				Expect(k8sClient.Create(context.Background(), m)).ToNot(Succeed())
			})
<<<<<<< HEAD
			DescribeTable("should allow IPv4PoolRef.Kind GlobalInClusterIPPool and InClusterIPPool", func(kind string) {
				m := defaultMachine()
				m.Spec.AdditionalNetworks[0].IPv4PoolRef = &corev1.TypedLocalObjectReference{
					APIGroup: ptr.To("ipam.cluster.x-k8s.io"),
					Kind:     kind,
					Name:     "ipv4-pool",
				}
				Expect(k8sClient.Create(context.Background(), m)).To(Succeed())
			},
				Entry("GlobalInClusterIPPool", "GlobalInClusterIPPool"),
				Entry("InClusterIPPool", "InClusterIPPool"),
			)
			DescribeTable("should allow IPv6PoolRef.Kind GlobalInClusterIPPool and InClusterIPPool", func(kind string) {
				m := defaultMachine()
				m.Spec.AdditionalNetworks[0].IPv6PoolRef = &corev1.TypedLocalObjectReference{
					APIGroup: ptr.To("ipam.cluster.x-k8s.io"),
					Kind:     kind,
					Name:     "ipv6-pool",
				}
				Expect(k8sClient.Create(context.Background(), m)).To(Succeed())
			},
				Entry("GlobalInClusterIPPool", "GlobalInClusterIPPool"),
				Entry("InClusterIPPool", "InClusterIPPool"),
			)
			DescribeTable("must not allow invalid pool references",
				func(poolType, kind, apiGroup, name string) {
					m := defaultMachine()
					setInvalidPoolRef(m, poolType, kind, apiGroup, name)
					Expect(k8sClient.Create(context.Background(), m)).ToNot(Succeed())
				},
				Entry("invalid IPv6PoolRef with invalid kind", "IPv6", "SomeOtherIPPoolKind", "ipam.cluster.x-k8s.io", "ipv6-pool"),
				Entry("invalid IPv6PoolRef with invalid apiGroup", "IPv6", "InClusterIPPool", "SomeWrongAPIGroup", "ipv6-pool"),
				Entry("invalid IPv6PoolRef with empty name", "IPv6", "InClusterIPPool", "ipam.cluster.x-k8s.io", ""),
				Entry("invalid IPv4PoolRef with invalid kind", "IPv4", "SomeOtherIPPoolKind", "ipam.cluster.x-k8s.io", "ipv4-pool"),
				Entry("invalid IPv4PoolRef with invalid apiGroup", "IPv4", "InClusterIPPool", "SomeWrongAPIGroup", "ipv4-pool"),
				Entry("invalid IPv4PoolRef with empty name", "IPv4", "InClusterIPPool", "ipam.cluster.x-k8s.io", ""),
			)
=======
			It("DHCP should default to true", func() {
				m := defaultMachine()
				Expect(k8sClient.Create(context.Background(), m)).To(Succeed())
				Expect(*m.Spec.AdditionalNetworks[0].DHCP).To(BeTrue())
			})
>>>>>>> 0c679055
		})
	})
	Context("FailoverIP", func() {
		It("should allow setting AUTO as the value", func() {
			m := defaultMachine()
			m.Spec.FailoverIP = ptr.To(CloudResourceConfigAuto)
			Expect(k8sClient.Create(context.Background(), m)).To(Succeed())
			Expect(m.Spec.FailoverIP).To(Equal(ptr.To(CloudResourceConfigAuto)))
		})
		It("should allow setting a valid IPv4 address", func() {
			m := defaultMachine()
			m.Spec.FailoverIP = ptr.To("203.0.113.1")
			Expect(k8sClient.Create(context.Background(), m)).To(Succeed())
			Expect(m.Spec.FailoverIP).To(Equal(ptr.To("203.0.113.1")))
		})
		It("should allow setting null", func() {
			m := defaultMachine()
			Expect(k8sClient.Create(context.Background(), m)).To(Succeed())
			Expect(m.Spec.FailoverIP).To(BeNil())
		})
		DescribeTable("should not allow setting invalid IPv4 addresses", func(ip string) {
			m := defaultMachine()
			m.Spec.FailoverIP = &ip
			Expect(k8sClient.Create(context.Background(), m)).ToNot(Succeed())
		},
			Entry("IPv4 out of range", "203.0.113.256"),
			Entry("IPv4 missing a block", "203.0.113"),
			Entry("IPv4 ends on a dot", "203.0.113.255."),
			Entry("IPv4 two dots", "203..0.113.255"),
			Entry("IPv4 using commas", "203,0,113,255"),
		)
		It("should require AUTO to be in capital letters", func() {
			m := defaultMachine()
			m.Spec.FailoverIP = ptr.To("Auto")
			Expect(k8sClient.Create(context.Background(), m)).ToNot(Succeed())
		})
		It("should be immutable", func() {
			m := defaultMachine()
			m.Spec.FailoverIP = ptr.To(CloudResourceConfigAuto)
			Expect(k8sClient.Create(context.Background(), m)).To(Succeed())
			Expect(m.Spec.FailoverIP).To(Equal(ptr.To(CloudResourceConfigAuto)))
			m.Spec.FailoverIP = ptr.To("127.0.0.1")
			Expect(k8sClient.Update(context.Background(), m)).ToNot(Succeed())
			m.Spec.FailoverIP = ptr.To("")
			Expect(k8sClient.Update(context.Background(), m)).ToNot(Succeed())
		})
	})
	Context("ServerType", func() {
		It("should default to ENTERPRISE", func() {
			m := defaultMachine()
			// because Type is a string, setting the value as "" is the same as not setting anything
			m.Spec.Type = ""
			Expect(k8sClient.Create(context.Background(), m)).To(Succeed())
			Expect(m.Spec.Type).To(Equal(ServerTypeEnterprise))
		})
		It("should fail if not part of the enum", func() {
			m := defaultMachine()
			m.Spec.Type = "this-should-fail"
			Expect(k8sClient.Create(context.Background(), m)).ToNot(Succeed())
		})
		It("should fail if cpuFamily is set and type is VCPU", func() {
			m := defaultMachine()
			m.Spec.CPUFamily = ptr.To("some-cpu-family")
			m.Spec.Type = ServerTypeVCPU
			Expect(k8sClient.Create(context.Background(), m)).ToNot(Succeed())
		})
		DescribeTable("should work for value",
			func(serverType ServerType) {
				m := defaultMachine()
				m.Spec.Type = serverType
				m.Spec.CPUFamily = nil
				Expect(k8sClient.Create(context.Background(), m)).To(Succeed())
				Expect(m.Spec.Type).To(Equal(serverType))
			},
			Entry("ENTERPRISE", ServerTypeEnterprise),
			Entry("VCPU", ServerTypeVCPU),
		)
	})
	Context("Conditions", func() {
		It("should correctly set and get the conditions", func() {
			m := defaultMachine()
			Expect(k8sClient.Create(context.Background(), m)).To(Succeed())
			Expect(k8sClient.Get(
				context.Background(), client.ObjectKey{Name: m.Name, Namespace: m.Namespace}, m)).To(Succeed())

			// Calls SetConditions with required fields
			conditions.MarkTrue(m, MachineProvisionedCondition)

			Expect(k8sClient.Status().Update(context.Background(), m)).To(Succeed())
			Expect(k8sClient.Get(context.Background(),
				client.ObjectKey{Name: m.Name, Namespace: m.Namespace}, m)).To(Succeed())

			machineConditions := m.GetConditions()
			Expect(machineConditions).To(HaveLen(1))
			Expect(machineConditions[0].Type).To(Equal(MachineProvisionedCondition))
			Expect(machineConditions[0].Status).To(Equal(corev1.ConditionTrue))
		})
	})
	Context("Status", func() {
		It("should correctly set and get the status", func() {
			m := defaultMachine()
			Expect(k8sClient.Create(context.Background(), m)).To(Succeed())
			Expect(k8sClient.Get(context.Background(),
				client.ObjectKey{Name: m.Name, Namespace: m.Namespace}, m)).To(Succeed())

			m.Status.Ready = true
			conditions.MarkTrue(m, MachineProvisionedCondition)
			m.Status.CurrentRequest = &ProvisioningRequest{
				Method:      "GET",
				RequestPath: "path/to/resource",
				State:       sdk.RequestStatusRunning,
			}
			m.Status.FailureReason = ptr.To(errors.InvalidConfigurationMachineError)
			m.Status.FailureMessage = ptr.To("Failure message")
			m.Status.Location = "de/fra"

			m.Status.MachineNetworkInfo = &MachineNetworkInfo{
				NICInfo: []NICInfo{
					{
						IPv4Addresses: []string{"198.51.100.10"},
						IPv6Addresses: []string{"2001:db8:2c3:30a0::1", "2001:db8:2c3:30a0::2"},
						NetworkID:     10,
						Primary:       false,
					},
				},
			}

			want := *m.DeepCopy()

			Expect(k8sClient.Status().Update(context.Background(), m)).To(Succeed())
			Expect(k8sClient.Get(context.Background(),
				client.ObjectKey{Name: m.Name, Namespace: m.Namespace}, m)).To(Succeed())

			// Gomega matcher seems to have issues with comparing the dates.
			diff := cmp.Diff(want.Status, m.Status)
			Expect(diff).To(BeEmpty(), "m.Status differs from want.Status (-want +got):\n%s", diff)
		})
	})
})<|MERGE_RESOLUTION|>--- conflicted
+++ resolved
@@ -368,7 +368,6 @@
 				m.Spec.AdditionalNetworks[0].NetworkID = -1
 				Expect(k8sClient.Create(context.Background(), m)).ToNot(Succeed())
 			})
-<<<<<<< HEAD
 			DescribeTable("should allow IPv4PoolRef.Kind GlobalInClusterIPPool and InClusterIPPool", func(kind string) {
 				m := defaultMachine()
 				m.Spec.AdditionalNetworks[0].IPv4PoolRef = &corev1.TypedLocalObjectReference{
@@ -406,13 +405,11 @@
 				Entry("invalid IPv4PoolRef with invalid apiGroup", "IPv4", "InClusterIPPool", "SomeWrongAPIGroup", "ipv4-pool"),
 				Entry("invalid IPv4PoolRef with empty name", "IPv4", "InClusterIPPool", "ipam.cluster.x-k8s.io", ""),
 			)
-=======
 			It("DHCP should default to true", func() {
 				m := defaultMachine()
 				Expect(k8sClient.Create(context.Background(), m)).To(Succeed())
 				Expect(*m.Spec.AdditionalNetworks[0].DHCP).To(BeTrue())
 			})
->>>>>>> 0c679055
 		})
 	})
 	Context("FailoverIP", func() {
