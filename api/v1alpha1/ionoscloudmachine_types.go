/*
Copyright 2024 IONOS Cloud.

Licensed under the Apache License, Version 2.0 (the "License");
you may not use this file except in compliance with the License.
You may obtain a copy of the License at

    http://www.apache.org/licenses/LICENSE-2.0

Unless required by applicable law or agreed to in writing, software
distributed under the License is distributed on an "AS IS" BASIS,
WITHOUT WARRANTIES OR CONDITIONS OF ANY KIND, either express or implied.
See the License for the specific language governing permissions and
limitations under the License.
*/

package v1alpha1

import (
	"strings"

	metav1 "k8s.io/apimachinery/pkg/apis/meta/v1"
	clusterv1 "sigs.k8s.io/cluster-api/api/v1beta1"
	"sigs.k8s.io/cluster-api/errors"

	"github.com/ionos-cloud/cluster-api-provider-ionoscloud/internal/util/ptr"
)

const (
	// IonosCloudMachineType is the named type for the API object.
	IonosCloudMachineType = "IonosCloudMachine"

	// MachineFinalizer is the finalizer for the IonosCloudMachine resources.
	// It will prevent the deletion of the resource until it was removed by the controller
	// to ensure that related cloud resources will be deleted before the IonosCloudMachine resource
	// will be removed from the API server.
	MachineFinalizer = "ionoscloudmachine.infrastructure.cluster.x-k8s.io"

	// MachineProvisionedCondition documents the status of the provisioning of a IonosCloudMachine and
	// the underlying VM.
	MachineProvisionedCondition clusterv1.ConditionType = "MachineProvisioned"

	// WaitingForClusterInfrastructureReason (Severity=Info) indicates that the IonosCloudMachine is currently
	// waiting for the cluster infrastructure to become ready.
	WaitingForClusterInfrastructureReason = "WaitingForClusterInfrastructure"

	// WaitingForBootstrapDataReason (Severity=Info) indicates that the bootstrap provider has not yet finished
	// creating the bootstrap data secret and store it in the Cluster API Machine.
	WaitingForBootstrapDataReason = "WaitingForBootstrapData"
)

// VolumeDiskType specifies the type of  hard disk.
type VolumeDiskType string

const (
	// VolumeDiskTypeHDD defines the disk type HDD.
	VolumeDiskTypeHDD VolumeDiskType = "HDD"
	// VolumeDiskTypeSSDStandard defines the standard SSD disk type.
	// This is the same as VolumeDiskTypeSSD.
	VolumeDiskTypeSSDStandard VolumeDiskType = "SSD Standard"
	// VolumeDiskTypeSSDPremium defines the premium SSD disk type.
	VolumeDiskTypeSSDPremium VolumeDiskType = "SSD Premium"
)

// String returns the string representation of the VolumeDiskType.
func (v VolumeDiskType) String() string {
	return string(v)
}

// AvailabilityZone is the availability zone where different cloud resources are created in.
type AvailabilityZone string

const (
	// AvailabilityZoneAuto automatically selects an availability zone.
	AvailabilityZoneAuto AvailabilityZone = "AUTO"
	// AvailabilityZoneOne zone 1.
	AvailabilityZoneOne AvailabilityZone = "ZONE_1"
	// AvailabilityZoneTwo zone 2.
	AvailabilityZoneTwo AvailabilityZone = "ZONE_2"
	// AvailabilityZoneThree zone 3.
	AvailabilityZoneThree AvailabilityZone = "ZONE_3"
)

// String returns the string representation of the AvailabilityZone.
func (a AvailabilityZone) String() string {
	return string(a)
}

// IonosCloudMachineSpec defines the desired state of IonosCloudMachine.
type IonosCloudMachineSpec struct {
	// ProviderID is the IONOS Cloud provider ID
	// will be in the format ionos://ee090ff2-1eef-48ec-a246-a51a33aa4f3a
	//+optional
	ProviderID *string `json:"providerID,omitempty"`

	// DatacenterID is the ID of the data center where the VM should be created in.
	//+kubebuilder:validation:XValidation:rule="self == oldSelf",message="datacenterID is immutable"
	//+kubebuilder:validation:Format=uuid
	DatacenterID string `json:"datacenterID"`

	// NumCores defines the number of cores for the VM.
	//+kubebuilder:validation:Minimum=1
	//+kubebuilder:default=1
	//+optional
	NumCores int32 `json:"numCores,omitempty"`

	// AvailabilityZone is the availability zone in which the VM should be provisioned.
	//+kubebuilder:validation:Enum=AUTO;ZONE_1;ZONE_2
	//+kubebuilder:default=AUTO
	//+optional
	AvailabilityZone AvailabilityZone `json:"availabilityZone,omitempty"`

	// MemoryMB is the memory size for the VM in MB.
	// Size must be specified in multiples of 256 MB with a minimum of 1024 MB
	// which is required as we are using hot-pluggable RAM by default.
	//+kubebuilder:validation:MultipleOf=1024
	//+kubebuilder:validation:Minimum=2048
	//+kubebuilder:default=3072
	//+optional
	MemoryMB int32 `json:"memoryMB,omitempty"`

	// CPUFamily defines the CPU architecture, which will be used for this VM.
	// Not all CPU architectures are available in all data centers.
	//+kubebuilder:example=AMD_OPTERON
	//+kubebuilder:validation:MinLength=1
	CPUFamily string `json:"cpuFamily"`

	// Disk defines the boot volume of the VM.
	Disk *Volume `json:"disk"`

	// AdditionalNetworks defines the additional network configurations for the VM.
	// NOTE(lubedacht): We currently only support networks with DHCP enabled.
	//+optional
	AdditionalNetworks Networks `json:"additionalNetworks,omitempty"`
}

// Networks contains a list of network configs.
type Networks []Network

// Network contains a network config.
type Network struct {
	// NetworkID represents an ID an existing LAN in the data center.
	// This LAN will be excluded from the deletion process.
	//+kubebuilder:validation:Minimum=1
	NetworkID int32 `json:"networkID"`
}

// Volume is the physical storage on the VM.
type Volume struct {
	// Name is the name of the volume
	//+optional
	Name string `json:"name,omitempty"`

	// DiskType defines the type of the hard drive.
	//+kubebuilder:validation:Enum=HDD;SSD Standard;SSD Premium
	//+kubebuilder:default=HDD
	//+optional
	DiskType VolumeDiskType `json:"diskType,omitempty"`

	// SizeGB defines the size of the volume in GB
	//+kubebuilder:validation:Minimum=10
	//+kubebuilder:default=20
	//+optional
	SizeGB int `json:"sizeGB,omitempty"`

	// AvailabilityZone is the availability zone where the volume will be created.
	//+kubebuilder:validation:Enum=AUTO;ZONE_1;ZONE_2;ZONE_3
	//+kubebuilder:default=AUTO
	//+optional
	AvailabilityZone AvailabilityZone `json:"availabilityZone,omitempty"`

<<<<<<< HEAD
	// SSHKeys contains a set of public SSH keys which will be added to the
	// list of authorized keys.
	//+listType=set
	//+optional
	SSHKeys []string `json:"sshKeys,omitempty"`

=======
>>>>>>> c75bc0ba
	// Image is the image to use for the VM.
	//+kubebuilder:validation:XValidation:rule="has(self.id) && self.id != '' || self.aliases.size() > 0",message="either id or aliases must be set"
	//+required
	Image *ImageSpec `json:"image"`
}

// ImageSpec defines the image to use for the VM.
// +optional.
type ImageSpec struct {
	// ID is the ID of the image to use for the VM.
	//+optional
	ID *string `json:"id,omitempty"`
	// Aliases is a list of image aliases to use for the VM.
	// TODO(lubedacht): Needs implementation.
	//+optional
	Aliases []string `json:"aliases,omitempty"`
}

// IonosCloudMachineStatus defines the observed state of IonosCloudMachine.
type IonosCloudMachineStatus struct {
	// Ready indicates the VM has been provisioned and is ready.
	//+optional
	Ready bool `json:"ready"`

	// FailureReason will be set in the event that there is a terminal problem
	// reconciling the Machine and will contain a succinct value suitable
	// for machine interpretation.
	//
	// This field should not be set for transitive errors that a controller
	// faces that are expected to be fixed automatically over
	// time (like service outages), but instead indicate that something is
	// fundamentally wrong with the Machine's spec or the configuration of
	// the controller, and that manual intervention is required. Examples
	// of terminal errors would be invalid combinations of settings in the
	// spec, values that are unsupported by the controller, or the
	// responsible controller itself being critically misconfigured.
	//
	// Any transient errors that occur during the reconciliation of IonosCloudMachines
	// can be added as events to the IonosCloudMachine object and/or logged in the
	// controller's output.
	//+optional
	FailureReason *errors.MachineStatusError `json:"failureReason,omitempty"`

	// FailureMessage will be set in the event that there is a terminal problem
	// reconciling the Machine and will contain a more verbose string suitable
	// for logging and human consumption.
	//
	// This field should not be set for transitive errors that a controller
	// faces that are expected to be fixed automatically over
	// time (like service outages), but instead indicate that something is
	// fundamentally wrong with the Machine's spec or the configuration of
	// the controller, and that manual intervention is required. Examples
	// of terminal errors would be invalid combinations of settings in the
	// spec, values that are unsupported by the controller, or the
	// responsible controller itself being critically misconfigured.
	//
	// Any transient errors that occur during the reconciliation of IonosCloudMachines
	// can be added as events to the IonosCloudMachine object and/or logged in the
	// controller's output.
	//+optional
	FailureMessage *string `json:"failureMessage,omitempty"`

	// Conditions defines current service state of the IonosCloudMachine.
	//+optional
	Conditions clusterv1.Conditions `json:"conditions,omitempty"`

	// CurrentRequest shows the current provisioning request for any
	// cloud resource that is being provisioned.
	//+optional
	CurrentRequest *ProvisioningRequest `json:"currentRequest,omitempty"`
}

//+kubebuilder:object:root=true
//+kubebuilder:subresource:status

// IonosCloudMachine is the Schema for the ionoscloudmachines API.
type IonosCloudMachine struct {
	metav1.TypeMeta   `json:",inline"`
	metav1.ObjectMeta `json:"metadata,omitempty"`

	Spec   IonosCloudMachineSpec   `json:"spec,omitempty"`
	Status IonosCloudMachineStatus `json:"status,omitempty"`
}

//+kubebuilder:object:root=true

// IonosCloudMachineList contains a list of IonosCloudMachine.
type IonosCloudMachineList struct {
	metav1.TypeMeta `json:",inline"`
	metav1.ListMeta `json:"metadata,omitempty"`
	Items           []IonosCloudMachine `json:"items"`
}

// GetConditions returns the observations of the operational state of the IonosCloudMachine resource.
func (m *IonosCloudMachine) GetConditions() clusterv1.Conditions {
	return m.Status.Conditions
}

// SetConditions sets the underlying service state of the IonosCloudMachine to the predescribed clusterv1.Conditions.
func (m *IonosCloudMachine) SetConditions(conditions clusterv1.Conditions) {
	m.Status.Conditions = conditions
}

// ExtractServerID extracts the server ID from the provider ID.
// if the provider ID is empty, an empty string will be returned instead.
func (m *IonosCloudMachine) ExtractServerID() string {
	if m.Spec.ProviderID == nil || *m.Spec.ProviderID == "" {
		return ""
	}

	before, after, _ := strings.Cut(ptr.Deref(m.Spec.ProviderID, ""), "://")
	// if the provider ID does not start with "ionos", we can assume that it is not a valid provider ID.
	if before != "ionos" {
		return ""
	}

	return after
}

func init() {
	objectTypes = append(objectTypes, &IonosCloudMachine{}, &IonosCloudMachineList{})
}<|MERGE_RESOLUTION|>--- conflicted
+++ resolved
@@ -169,15 +169,6 @@
 	//+optional
 	AvailabilityZone AvailabilityZone `json:"availabilityZone,omitempty"`
 
-<<<<<<< HEAD
-	// SSHKeys contains a set of public SSH keys which will be added to the
-	// list of authorized keys.
-	//+listType=set
-	//+optional
-	SSHKeys []string `json:"sshKeys,omitempty"`
-
-=======
->>>>>>> c75bc0ba
 	// Image is the image to use for the VM.
 	//+kubebuilder:validation:XValidation:rule="has(self.id) && self.id != '' || self.aliases.size() > 0",message="either id or aliases must be set"
 	//+required
