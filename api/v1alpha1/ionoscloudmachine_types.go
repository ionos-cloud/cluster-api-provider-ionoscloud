--- conflicted
+++ resolved
@@ -187,10 +187,6 @@
 	//+kubebuilder:validation:Minimum=1
 	NetworkID int32 `json:"networkID"`
 
-<<<<<<< HEAD
-	// IPAMConfig allows to obtain IP Addresses from existing IP pools instead of using DHCP.
-	IPAMConfig `json:",inline"`
-=======
 	// VNET is solely used for internal purposes and requires elevated permissions.
 	//+optional
 	VNET *string `json:"vnet,omitempty"`
@@ -200,7 +196,9 @@
 	//+kubebuilder:default=true
 	//+optional
 	DHCP *bool `json:"dhcp,omitempty"`
->>>>>>> 0c679055
+
+	// IPAMConfig allows to obtain IP Addresses from existing IP pools instead of using DHCP.
+	IPAMConfig `json:",inline"`
 }
 
 // Volume is the physical storage on the VM.
