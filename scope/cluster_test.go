/*
Copyright 2024 IONOS Cloud.

Licensed under the Apache License, Version 2.0 (the "License");
you may not use this file except in compliance with the License.
You may obtain a copy of the License at

    http://www.apache.org/licenses/LICENSE-2.0

Unless required by applicable law or agreed to in writing, software
distributed under the License is distributed on an "AS IS" BASIS,
WITHOUT WARRANTIES OR CONDITIONS OF ANY KIND, either express or implied.
See the License for the specific language governing permissions and
limitations under the License.
*/

package scope

import (
	"context"
<<<<<<< HEAD
=======
	"net"
	"net/netip"
>>>>>>> dd3f67e8
	"testing"

	"github.com/stretchr/testify/require"
	metav1 "k8s.io/apimachinery/pkg/apis/meta/v1"
	"k8s.io/apimachinery/pkg/runtime"
	clusterv1 "sigs.k8s.io/cluster-api/api/v1beta1"
	"sigs.k8s.io/controller-runtime/pkg/client"
	"sigs.k8s.io/controller-runtime/pkg/client/fake"

	infrav1 "github.com/ionos-cloud/cluster-api-provider-ionoscloud/api/v1alpha1"
)

func TestNewClusterMissingParams(t *testing.T) {
	scheme := runtime.NewScheme()
	require.NoError(t, infrav1.AddToScheme(scheme))
	cl := fake.NewClientBuilder().WithScheme(scheme).Build()

	tests := []struct {
		name    string
		params  ClusterParams
		wantErr bool
	}{
		{
			name: "all present",
			params: ClusterParams{
				Client:       cl,
				Cluster:      &clusterv1.Cluster{},
				IonosCluster: &infrav1.IonosCloudCluster{},
			},
			wantErr: false,
		},
		{
			name: "missing client",
			params: ClusterParams{
				Cluster:      &clusterv1.Cluster{},
				IonosCluster: &infrav1.IonosCloudCluster{},
			},
			wantErr: true,
		},
		{
			name: "missing cluster",
			params: ClusterParams{
				Client:       cl,
				IonosCluster: &infrav1.IonosCloudCluster{},
			},
			wantErr: true,
		},
		{
			name: "missing IONOS cluster",
			params: ClusterParams{
				Client:  cl,
				Cluster: &clusterv1.Cluster{},
			},
			wantErr: true,
		},
	}

	for _, test := range tests {
		t.Run(test.name, func(t *testing.T) {
			if test.wantErr {
				_, err := NewCluster(test.params)
				require.Error(t, err)
			} else {
				params, err := NewCluster(test.params)
				require.NoError(t, err)
				require.NotNil(t, params)
				require.Equal(t, net.DefaultResolver, params.resolver)
			}
		})
	}
}

<<<<<<< HEAD
func TestClusterListMachinesForCluster(t *testing.T) {
	scheme := runtime.NewScheme()
	require.NoError(t, infrav1.AddToScheme(scheme))

	const clusterName = "test-cluster"

	makeLabels := func(clusterName string, additionalLabels map[string]string) map[string]string {
		if additionalLabels == nil {
			return map[string]string{clusterv1.ClusterNameLabel: clusterName}
		}

		additionalLabels[clusterv1.ClusterNameLabel] = clusterName
		return additionalLabels
	}

	tests := []struct {
		name           string
		initialObjects []client.Object
		searchLabels   client.MatchingLabels
		expectedNames  map[string]struct{}
	}{{
		name: "List all machines for a cluster",
		initialObjects: []client.Object{
			buildMachineWithLabel("machine-1", makeLabels(clusterName, nil)),
			buildMachineWithLabel("machine-2", makeLabels(clusterName, nil)),
			buildMachineWithLabel("machine-3", makeLabels(clusterName, nil)),
		},
		searchLabels: client.MatchingLabels{},
		expectedNames: map[string]struct{}{
			"machine-1": {},
			"machine-2": {},
			"machine-3": {},
		},
	}, {
		name: "List only machines with specific labels",
		initialObjects: []client.Object{
			buildMachineWithLabel("machine-1", makeLabels(clusterName, map[string]string{"foo": "bar"})),
			buildMachineWithLabel("machine-2", makeLabels(clusterName, map[string]string{"foo": "bar"})),
			buildMachineWithLabel("machine-3", makeLabels(clusterName, nil)),
		},
		searchLabels: client.MatchingLabels{
			"foo": "bar",
		},
		expectedNames: map[string]struct{}{
			"machine-1": {},
			"machine-2": {},
		},
	}, {
		name: "List no machines",
		initialObjects: []client.Object{
			buildMachineWithLabel("machine-1", makeLabels(clusterName, map[string]string{"foo": "notbar"})),
			buildMachineWithLabel("machine-2", makeLabels(clusterName, map[string]string{"foo": "notbar"})),
			buildMachineWithLabel("machine-3", makeLabels(clusterName, map[string]string{"foo": "notbar"})),
		},
		searchLabels:  makeLabels(clusterName, map[string]string{"foo": "bar"}),
		expectedNames: map[string]struct{}{},
	}}

	for _, test := range tests {
		t.Run(test.name, func(t *testing.T) {
			params := ClusterParams{
				Cluster: &clusterv1.Cluster{
					ObjectMeta: metav1.ObjectMeta{
						Name:      clusterName,
						Namespace: metav1.NamespaceDefault,
						Labels: map[string]string{
							clusterv1.ClusterNameLabel: clusterName,
						},
					},
				},
				IonosCluster: &infrav1.IonosCloudCluster{
					ObjectMeta: metav1.ObjectMeta{
						Name:      "test-ionos-cluster",
						Namespace: metav1.NamespaceDefault,
						Labels: map[string]string{
							clusterv1.ClusterNameLabel: clusterName,
						},
					},
					Status: infrav1.IonosCloudClusterStatus{},
				},
			}

			cl := fake.NewClientBuilder().WithScheme(scheme).
				WithObjects(test.initialObjects...).Build()

			params.Client = cl
			cs, err := NewCluster(params)
			require.NoError(t, err)
			require.NotNil(t, cs)

			machines, err := cs.ListMachinesForCluster(context.Background(), test.searchLabels)
			require.NoError(t, err)
			require.Len(t, machines, len(test.expectedNames))

			for _, m := range machines {
				require.Contains(t, test.expectedNames, m.Name)
			}
		})
	}
}

func buildMachineWithLabel(name string, labels map[string]string) *infrav1.IonosCloudMachine {
	return &infrav1.IonosCloudMachine{
		ObjectMeta: metav1.ObjectMeta{
			Name:      name,
			Namespace: metav1.NamespaceDefault,
			Labels:    labels,
		},
	}
=======
type mockResolver struct {
	addrs map[string][]netip.Addr
}

func (m *mockResolver) LookupNetIP(_ context.Context, _, host string) ([]netip.Addr, error) {
	return m.addrs[host], nil
}

func resolvesTo(ips ...string) []netip.Addr {
	res := make([]netip.Addr, 0, len(ips))
	for _, ip := range ips {
		res = append(res, netip.MustParseAddr(ip))
	}
	return res
}

func TestCluster_GetControlPlaneEndpointIP(t *testing.T) {
	tests := []struct {
		name     string
		host     string
		resolver resolver
		want     string
	}{
		{
			name: "host empty",
			host: "",
			want: "",
		},
		{
			name: "host is IP",
			host: "127.0.0.1",
			want: "127.0.0.1",
		},
		{
			name: "host is FQDN with single IP",
			host: "localhost",
			resolver: &mockResolver{
				addrs: map[string][]netip.Addr{
					"localhost": resolvesTo("127.0.0.1"),
				},
			},
			want: "127.0.0.1",
		},
		{
			name: "host is FQDN with multiple IPs",
			host: "example.org",
			resolver: &mockResolver{
				addrs: map[string][]netip.Addr{
					"example.org": resolvesTo("2.3.4.5", "1.2.3.4"),
				},
			},
			want: "1.2.3.4",
		},
	}
	for _, tt := range tests {
		t.Run(tt.name, func(t *testing.T) {
			c := &Cluster{
				resolver: tt.resolver,
				IonosCluster: &infrav1.IonosCloudCluster{
					Spec: infrav1.IonosCloudClusterSpec{
						ControlPlaneEndpoint: clusterv1.APIEndpoint{
							Host: tt.host,
						},
					},
				},
			}
			got, err := c.GetControlPlaneEndpointIP(context.Background())
			require.NoError(t, err)
			require.Equal(t, tt.want, got)
		})
	}
>>>>>>> dd3f67e8
}<|MERGE_RESOLUTION|>--- conflicted
+++ resolved
@@ -18,11 +18,8 @@
 
 import (
 	"context"
-<<<<<<< HEAD
-=======
 	"net"
 	"net/netip"
->>>>>>> dd3f67e8
 	"testing"
 
 	"github.com/stretchr/testify/require"
@@ -95,7 +92,79 @@
 	}
 }
 
-<<<<<<< HEAD
+type mockResolver struct {
+	addrs map[string][]netip.Addr
+}
+
+func (m *mockResolver) LookupNetIP(_ context.Context, _, host string) ([]netip.Addr, error) {
+	return m.addrs[host], nil
+}
+
+func resolvesTo(ips ...string) []netip.Addr {
+	res := make([]netip.Addr, 0, len(ips))
+	for _, ip := range ips {
+		res = append(res, netip.MustParseAddr(ip))
+	}
+	return res
+}
+
+func TestCluster_GetControlPlaneEndpointIP(t *testing.T) {
+	tests := []struct {
+		name     string
+		host     string
+		resolver resolver
+		want     string
+	}{
+		{
+			name: "host empty",
+			host: "",
+			want: "",
+		},
+		{
+			name: "host is IP",
+			host: "127.0.0.1",
+			want: "127.0.0.1",
+		},
+		{
+			name: "host is FQDN with single IP",
+			host: "localhost",
+			resolver: &mockResolver{
+				addrs: map[string][]netip.Addr{
+					"localhost": resolvesTo("127.0.0.1"),
+				},
+			},
+			want: "127.0.0.1",
+		},
+		{
+			name: "host is FQDN with multiple IPs",
+			host: "example.org",
+			resolver: &mockResolver{
+				addrs: map[string][]netip.Addr{
+					"example.org": resolvesTo("2.3.4.5", "1.2.3.4"),
+				},
+			},
+			want: "1.2.3.4",
+		},
+	}
+	for _, tt := range tests {
+		t.Run(tt.name, func(t *testing.T) {
+			c := &Cluster{
+				resolver: tt.resolver,
+				IonosCluster: &infrav1.IonosCloudCluster{
+					Spec: infrav1.IonosCloudClusterSpec{
+						ControlPlaneEndpoint: clusterv1.APIEndpoint{
+							Host: tt.host,
+						},
+					},
+				},
+			}
+			got, err := c.GetControlPlaneEndpointIP(context.Background())
+			require.NoError(t, err)
+			require.Equal(t, tt.want, got)
+		})
+	}
+}
+
 func TestClusterListMachinesForCluster(t *testing.T) {
 	scheme := runtime.NewScheme()
 	require.NoError(t, infrav1.AddToScheme(scheme))
@@ -205,77 +274,4 @@
 			Labels:    labels,
 		},
 	}
-=======
-type mockResolver struct {
-	addrs map[string][]netip.Addr
-}
-
-func (m *mockResolver) LookupNetIP(_ context.Context, _, host string) ([]netip.Addr, error) {
-	return m.addrs[host], nil
-}
-
-func resolvesTo(ips ...string) []netip.Addr {
-	res := make([]netip.Addr, 0, len(ips))
-	for _, ip := range ips {
-		res = append(res, netip.MustParseAddr(ip))
-	}
-	return res
-}
-
-func TestCluster_GetControlPlaneEndpointIP(t *testing.T) {
-	tests := []struct {
-		name     string
-		host     string
-		resolver resolver
-		want     string
-	}{
-		{
-			name: "host empty",
-			host: "",
-			want: "",
-		},
-		{
-			name: "host is IP",
-			host: "127.0.0.1",
-			want: "127.0.0.1",
-		},
-		{
-			name: "host is FQDN with single IP",
-			host: "localhost",
-			resolver: &mockResolver{
-				addrs: map[string][]netip.Addr{
-					"localhost": resolvesTo("127.0.0.1"),
-				},
-			},
-			want: "127.0.0.1",
-		},
-		{
-			name: "host is FQDN with multiple IPs",
-			host: "example.org",
-			resolver: &mockResolver{
-				addrs: map[string][]netip.Addr{
-					"example.org": resolvesTo("2.3.4.5", "1.2.3.4"),
-				},
-			},
-			want: "1.2.3.4",
-		},
-	}
-	for _, tt := range tests {
-		t.Run(tt.name, func(t *testing.T) {
-			c := &Cluster{
-				resolver: tt.resolver,
-				IonosCluster: &infrav1.IonosCloudCluster{
-					Spec: infrav1.IonosCloudClusterSpec{
-						ControlPlaneEndpoint: clusterv1.APIEndpoint{
-							Host: tt.host,
-						},
-					},
-				},
-			}
-			got, err := c.GetControlPlaneEndpointIP(context.Background())
-			require.NoError(t, err)
-			require.Equal(t, tt.want, got)
-		})
-	}
->>>>>>> dd3f67e8
 }